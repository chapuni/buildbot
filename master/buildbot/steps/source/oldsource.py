# This file is part of Buildbot.  Buildbot is free software: you can
# redistribute it and/or modify it under the terms of the GNU General Public
# License as published by the Free Software Foundation, version 2.
#
# This program is distributed in the hope that it will be useful, but WITHOUT
# ANY WARRANTY; without even the implied warranty of MERCHANTABILITY or FITNESS
# FOR A PARTICULAR PURPOSE.  See the GNU General Public License for more
# details.
#
# You should have received a copy of the GNU General Public License along with
# this program; if not, write to the Free Software Foundation, Inc., 51
# Franklin Street, Fifth Floor, Boston, MA 02110-1301 USA.
#
# Copyright Buildbot Team Members


from warnings import warn
from email.Utils import formatdate
from twisted.python import log
from twisted.internet import defer
from zope.interface import implements
from buildbot.process.buildstep import LoggingBuildStep, RemoteCommand
from buildbot.interfaces import BuildSlaveTooOldError, IRenderable
from buildbot.status.builder import SKIPPED

class _ComputeRepositoryURL(object):
    implements(IRenderable)

    def __init__(self, repository):
        self.repository = repository

    def getRenderingFor(self, props):
        '''
        Helper function that the repository URL based on the parameter the
        source step took and the Change 'repository' property
        '''

        build = props.getBuild()
        assert build is not None, "Build should be available *during* a build?"
        s = build.getSourceStamp()

        repository = self.repository

        if not repository:
            return str(s.repository)
        else:
            if callable(repository):
                return str(props.render(repository(s.repository)))
            elif isinstance(repository, dict):
                return str(props.render(repository.get(s.repository)))
            elif isinstance(repository, str) or isinstance(repository, unicode):
                try:
                    return str(repository % s.repository)
                except TypeError:
                    # that's the backward compatibility case
                    return props.render(repository)
            else:
                return str(props.render(repository))

class Source(LoggingBuildStep):
    """This is a base class to generate a source tree in the buildslave.
    Each version control system has a specialized subclass, and is expected
    to override __init__ and implement computeSourceRevision() and
    startVC(). The class as a whole builds up the self.args dictionary, then
    starts a RemoteCommand with those arguments.
    """

    renderables = [ 'workdir', 'description', 'descriptionDone' ]
    description = None # set this to a list of short strings to override
    descriptionDone = None # alternate description when the step is complete

    # if the checkout fails, there's no point in doing anything else
    haltOnFailure = True
    flunkOnFailure = True
    notReally = False

    branch = None # the default branch, should be set in __init__

    def __init__(self, workdir=None, mode='update', alwaysUseLatest=False,
                 timeout=20*60, retry=None, env=None, logEnviron=True,
                 description=None, descriptionDone=None, **kwargs):
        """
        @type  workdir: string
        @param workdir: local directory (relative to the Builder's root)
                        where the tree should be placed

        @type  mode: string
        @param mode: the kind of VC operation that is desired:
           - 'update': specifies that the checkout/update should be
             performed directly into the workdir. Each build is performed
             in the same directory, allowing for incremental builds. This
             minimizes disk space, bandwidth, and CPU time. However, it
             may encounter problems if the build process does not handle
             dependencies properly (if you must sometimes do a 'clean
             build' to make sure everything gets compiled), or if source
             files are deleted but generated files can influence test
             behavior (e.g. python's .pyc files), or when source
             directories are deleted but generated files prevent CVS from
             removing them. When used with a patched checkout, from a
             previous buildbot try for instance, it will try to "revert"
             the changes first and will do a clobber if it is unable to
             get a clean checkout. The behavior is SCM-dependent.

           - 'copy': specifies that the source-controlled workspace
             should be maintained in a separate directory (called the
             'copydir'), using checkout or update as necessary. For each
             build, a new workdir is created with a copy of the source
             tree (rm -rf workdir; cp -R -P -p copydir workdir). This
             doubles the disk space required, but keeps the bandwidth low
             (update instead of a full checkout). A full 'clean' build
             is performed each time.  This avoids any generated-file
             build problems, but is still occasionally vulnerable to
             problems such as a CVS repository being manually rearranged
             (causing CVS errors on update) which are not an issue with
             a full checkout.

           - 'clobber': specifies that the working directory should be
             deleted each time, necessitating a full checkout for each
             build. This insures a clean build off a complete checkout,
             avoiding any of the problems described above, but is
             bandwidth intensive, as the whole source tree must be
             pulled down for each build.

           - 'export': is like 'clobber', except that e.g. the 'cvs
             export' command is used to create the working directory.
             This command removes all VC metadata files (the
             CVS/.svn/{arch} directories) from the tree, which is
             sometimes useful for creating source tarballs (to avoid
             including the metadata in the tar file). Not all VC systems
             support export.

        @type  alwaysUseLatest: boolean
        @param alwaysUseLatest: whether to always update to the most
        recent available sources for this build.

        Normally the Source step asks its Build for a list of all
        Changes that are supposed to go into the build, then computes a
        'source stamp' (revision number or timestamp) that will cause
        exactly that set of changes to be present in the checked out
        tree. This is turned into, e.g., 'cvs update -D timestamp', or
        'svn update -r revnum'. If alwaysUseLatest=True, bypass this
        computation and always update to the latest available sources
        for each build.

        The source stamp helps avoid a race condition in which someone
        commits a change after the master has decided to start a build
        but before the slave finishes checking out the sources. At best
        this results in a build which contains more changes than the
        buildmaster thinks it has (possibly resulting in the wrong
        person taking the blame for any problems that result), at worst
        is can result in an incoherent set of sources (splitting a
        non-atomic commit) which may not build at all.

        @type  retry: tuple of ints (delay, repeats) (or None)
        @param retry: if provided, VC update failures are re-attempted up
                      to REPEATS times, with DELAY seconds between each
                      attempt. Some users have slaves with poor connectivity
                      to their VC repository, and they say that up to 80% of
                      their build failures are due to transient network
                      failures that could be handled by simply retrying a
                      couple times.

        @type logEnviron: boolean
        @param logEnviron: If this option is true (the default), then the
                           step's logfile will describe the environment
                           variables on the slave. In situations where the
                           environment is not relevant and is long, it may
                           be easier to set logEnviron=False.
        """

        LoggingBuildStep.__init__(self, **kwargs)
        self.addFactoryArguments(workdir=workdir,
                                 mode=mode,
                                 alwaysUseLatest=alwaysUseLatest,
                                 timeout=timeout,
                                 retry=retry,
                                 logEnviron=logEnviron,
                                 env=env,
                                 description=description,
                                 descriptionDone=descriptionDone
                                 )

        assert mode in ("update", "copy", "clobber", "export")
        if retry:
            delay, repeats = retry
            assert isinstance(repeats, int)
            assert repeats > 0
        self.args = {'mode': mode,
                     'timeout': timeout,
                     'retry': retry,
                     'patch': None, # set during .start
                     }
        # This will get added to args later, after properties are rendered
        self.workdir = workdir

        self.sourcestamp = None
        
        self.alwaysUseLatest = alwaysUseLatest

        self.logEnviron = logEnviron
        self.env = env

        descriptions_for_mode = {
            "clobber": "checkout",
            "export": "exporting"}
        descriptionDones_for_mode = {
            "clobber": "checkout",
            "export": "export"}
        if description:
            self.description = description
        else:
            self.description = [
                descriptions_for_mode.get(mode, "updating")]
        if isinstance(self.description, str):
            self.description = [self.description]

        if descriptionDone:
            self.descriptionDone = descriptionDone
        else:
            self.descriptionDone = [
                descriptionDones_for_mode.get(mode, "update")]
        if isinstance(self.descriptionDone, str):
            self.descriptionDone = [self.descriptionDone]

    def setStepStatus(self, step_status):
        LoggingBuildStep.setStepStatus(self, step_status)

    def setDefaultWorkdir(self, workdir):
        self.workdir = self.workdir or workdir

    def describe(self, done=False):
        if done:
            return self.descriptionDone
        return self.description

    def computeSourceRevision(self, changes):
        """Each subclass must implement this method to do something more
        precise than -rHEAD every time. For version control systems that use
        repository-wide change numbers (SVN, P4), this can simply take the
        maximum such number from all the changes involved in this build. For
        systems that do not (CVS), it needs to create a timestamp based upon
        the latest Change, the Build's treeStableTimer, and an optional
        self.checkoutDelay value."""
        return None

    def getCodebase(self):
        """ Identify the unique repository for this step """
        return None

    def start(self):
        if self.notReally:
            log.msg("faking %s checkout/update" % self.name)
            self.step_status.setText(["fake", self.name, "successful"])
            self.addCompleteLog("log",
                                "Faked %s checkout/update 'successful'\n" \
                                % self.name)
            return SKIPPED

        # Allow workdir to be WithProperties
        self.args['workdir'] = self.workdir

<<<<<<< HEAD
        # what source stamp would this build like to use?
        codebase = self.getCodebase()
        s = self.build.getSourceStamp(codebase)
        self.sourcestamp = s

        # if branch is None, then use the Step's "default" branch
        branch = s.branch or self.branch
        # if revision is None, use the latest sources (-rHEAD)
        revision = s.revision
        if not revision and not self.alwaysUseLatest:
            revision = self.computeSourceRevision(s.changes)
            # the revision property is currently None, so set it to something
            # more interesting
            if revision is not None:
                self.setProperty('revision', str(revision), "Source")

        # if patch is None, then do not patch the tree after checkout

        # 'patch' is None or a tuple of (patchlevel, diff, root)
        # root is optional.
        patch = s.patch
        if patch:
            self.addCompleteLog("patch", patch[1])

        if self.alwaysUseLatest:
=======
        if not self.alwaysUseLatest:
            # what source stamp would this build like to use?
            id = self.getRepository()
            s = self.build.getSourceStamp(id)

            # if branch is None, then use the Step's "default" branch
            branch = s.branch or self.branch
            # if revision is None, use the latest sources (-rHEAD)
            revision = s.revision
            if not revision:
                revision = self.computeSourceRevision(s.changes)
                # the revision property is currently None, so set it to something
                # more interesting
                if revision is not None:
                    self.setProperty('revision', str(revision), "Source")

            # if patch is None, then do not patch the tree after checkout

            # 'patch' is None or a tuple of (patchlevel, diff, root)
            # root is optional.
            patch = s.patch
            if patch:
                self.addCompleteLog("patch", patch[1])
        else:
>>>>>>> 093f897b
            revision = None
            branch = self.branch
            patch = None

        self.args['logEnviron'] = self.logEnviron
        self.args['env'] = self.env
        self.startVC(branch, revision, patch)

    def commandComplete(self, cmd):
        if cmd.updates.has_key("got_revision"):
            got_revision = cmd.updates["got_revision"][-1]
            if got_revision is not None:
                self.setProperty("got_revision", str(got_revision), "Source")



class BK(Source):
    """I perform BitKeeper checkout/update operations."""

    name = 'bk'

    renderables = [ 'bkurl', 'baseURL' ]

    def __init__(self, bkurl=None, baseURL=None,
                 directory=None, extra_args=None, **kwargs):
        """
        @type  bkurl: string
        @param bkurl: the URL which points to the BitKeeper server.

        @type  baseURL: string
        @param baseURL: if branches are enabled, this is the base URL to
                        which a branch name will be appended. It should
                        probably end in a slash. Use exactly one of
                        C{bkurl} and C{baseURL}.
        """

        self.bkurl = _ComputeRepositoryURL(bkurl)
        self.baseURL = _ComputeRepositoryURL(baseURL)
        self.extra_args = extra_args

        Source.__init__(self, **kwargs)
        self.addFactoryArguments(bkurl=bkurl,
                                 baseURL=baseURL,
                                 directory=directory,
                                 extra_args=extra_args,
                                 )

        if bkurl and baseURL:
            raise ValueError("you must use exactly one of bkurl and baseURL")


    def computeSourceRevision(self, changes):
        return changes.revision


    def startVC(self, branch, revision, patch):

        warnings = []
        slavever = self.slaveVersion("bk")
        if not slavever:
            m = "slave does not have the 'bk' command"
            raise BuildSlaveTooOldError(m)

        if self.bkurl:
            assert not branch # we need baseURL= to use branches
            self.args['bkurl'] = self.bkurl
        else:
            self.args['bkurl'] = self.baseURL + branch
        self.args['revision'] = revision
        self.args['patch'] = patch
        self.args['branch'] = branch
        if self.extra_args is not None:
            self.args['extra_args'] = self.extra_args

        revstuff = []
        revstuff.append("[branch]")
        if revision is not None:
            revstuff.append("r%s" % revision)
        if patch is not None:
            revstuff.append("[patch]")
        self.description.extend(revstuff)
        self.descriptionDone.extend(revstuff)

        cmd = RemoteCommand("bk", self.args)
        self.startCommand(cmd, warnings)



class CVS(Source):
    """I do CVS checkout/update operations.

    Note: if you are doing anonymous/pserver CVS operations, you will need
    to manually do a 'cvs login' on each buildslave before the slave has any
    hope of success. XXX: fix then, take a cvs password as an argument and
    figure out how to do a 'cvs login' on each build
    """

    name = "cvs"

    renderables = [ "cvsroot" ]

    #progressMetrics = ('output',)
    #
    # additional things to track: update gives one stderr line per directory
    # (starting with 'cvs server: Updating ') (and is fairly stable if files
    # is empty), export gives one line per directory (starting with 'cvs
    # export: Updating ') and another line per file (starting with U). Would
    # be nice to track these, requires grepping LogFile data for lines,
    # parsing each line. Might be handy to have a hook in LogFile that gets
    # called with each complete line.

    def __init__(self, cvsroot=None, cvsmodule="",
                 global_options=[], branch=None, checkoutDelay=None,
                 checkout_options=[], export_options=[], extra_options=[],
                 login=None,
                 **kwargs):

        """
        @type  cvsroot: string
        @param cvsroot: CVS Repository from which the source tree should
                        be obtained. '/home/warner/Repository' for local
                        or NFS-reachable repositories,
                        ':pserver:anon@foo.com:/cvs' for anonymous CVS,
                        'user@host.com:/cvs' for non-anonymous CVS or
                        CVS over ssh. Lots of possibilities, check the
                        CVS documentation for more.

        @type  cvsmodule: string
        @param cvsmodule: subdirectory of CVS repository that should be
                          retrieved

        @type  login: string or None
        @param login: if not None, a string which will be provided as a
                      password to the 'cvs login' command, used when a
                      :pserver: method is used to access the repository.
                      This login is only needed once, but must be run
                      each time (just before the CVS operation) because
                      there is no way for the buildslave to tell whether
                      it was previously performed or not.

        @type  branch: string
        @param branch: the default branch name, will be used in a '-r'
                       argument to specify which branch of the source tree
                       should be used for this checkout. Defaults to None,
                       which means to use 'HEAD'.

        @type  checkoutDelay: int or None
        @param checkoutDelay: if not None, the number of seconds to put
                              between the last known Change and the
                              timestamp given to the -D argument. This
                              defaults to exactly half of the parent
                              Build's .treeStableTimer, but it could be
                              set to something else if your CVS change
                              notification has particularly weird
                              latency characteristics.

        @type  global_options: list of strings
        @param global_options: these arguments are inserted in the cvs
                               command line, before the
                               'checkout'/'update' command word. See
                               'cvs --help-options' for a list of what
                               may be accepted here.  ['-r'] will make
                               the checked out files read only. ['-r',
                               '-R'] will also assume the repository is
                               read-only (I assume this means it won't
                               use locks to insure atomic access to the
                               ,v files).

        @type  checkout_options: list of strings
        @param checkout_options: these arguments are inserted in the cvs
                               command line, after 'checkout' but before
                               branch or revision specifiers.

        @type  export_options: list of strings
        @param export_options: these arguments are inserted in the cvs
                               command line, after 'export' but before
                               branch or revision specifiers.

        @type  extra_options: list of strings
        @param extra_options: these arguments are inserted in the cvs
                               command line, after 'checkout' or 'export' but before
                               branch or revision specifiers.
                               """

        self.checkoutDelay = checkoutDelay
        self.branch = branch
        self.cvsroot = _ComputeRepositoryURL(cvsroot)

        Source.__init__(self, **kwargs)
        self.addFactoryArguments(cvsroot=cvsroot,
                                 cvsmodule=cvsmodule,
                                 global_options=global_options,
                                 checkout_options=checkout_options,
                                 export_options=export_options,
                                 extra_options=extra_options,
                                 branch=branch,
                                 checkoutDelay=checkoutDelay,
                                 login=login,
                                 )

        self.args.update({'cvsmodule': cvsmodule,
                          'global_options': global_options,
                          'checkout_options':checkout_options,
                          'export_options':export_options,
                          'extra_options':extra_options,
                          'login': login,
                          })

    def computeSourceRevision(self, changes):
        if not changes:
            return None
        lastChange = max([c.when for c in changes])
        if self.checkoutDelay is not None:
            when = lastChange + self.checkoutDelay
        else:
            lastSubmit = max([br.submittedAt for br in self.build.requests])
            when = (lastChange + lastSubmit) / 2
        return formatdate(when)

    def startVC(self, branch, revision, patch):
        if self.slaveVersionIsOlderThan("cvs", "1.39"):
            # the slave doesn't know to avoid re-using the same sourcedir
            # when the branch changes. We have no way of knowing which branch
            # the last build used, so if we're using a non-default branch and
            # either 'update' or 'copy' modes, it is safer to refuse to
            # build, and tell the user they need to upgrade the buildslave.
            if (branch != self.branch
                and self.args['mode'] in ("update", "copy")):
                m = ("This buildslave (%s) does not know about multiple "
                     "branches, and using mode=%s would probably build the "
                     "wrong tree. "
                     "Refusing to build. Please upgrade the buildslave to "
                     "buildbot-0.7.0 or newer." % (self.build.slavename,
                                                   self.args['mode']))
                log.msg(m)
                raise BuildSlaveTooOldError(m)

        if self.slaveVersionIsOlderThan("cvs", "2.10"):
            if self.args['extra_options'] or self.args['export_options']:
                m = ("This buildslave (%s) does not support export_options "
                     "or extra_options arguments to the CVS step."
                     % (self.build.slavename))
                log.msg(m)
                raise BuildSlaveTooOldError(m)
            # the unwanted args are empty, and will probably be ignored by
            # the slave, but delete them just to be safe
            del self.args['export_options']
            del self.args['extra_options']

        if branch is None:
            branch = "HEAD"
        self.args['cvsroot'] = self.cvsroot
        self.args['branch'] = branch
        self.args['revision'] = revision
        self.args['patch'] = patch

        if self.args['branch'] == "HEAD" and self.args['revision']:
            # special case. 'cvs update -r HEAD -D today' gives no files
            # TODO: figure out why, see if it applies to -r BRANCH
            self.args['branch'] = None

        # deal with old slaves
        warnings = []
        slavever = self.slaveVersion("cvs", "old")

        if slavever == "old":
            # 0.5.0
            if self.args['mode'] == "export":
                self.args['export'] = 1
            elif self.args['mode'] == "clobber":
                self.args['clobber'] = 1
            elif self.args['mode'] == "copy":
                self.args['copydir'] = "source"
            self.args['tag'] = self.args['branch']
            assert not self.args['patch'] # 0.5.0 slave can't do patch

        cmd = RemoteCommand("cvs", self.args)
        self.startCommand(cmd, warnings)


class SVN(Source):
    """I perform Subversion checkout/update operations."""

    name = 'svn'
    branch_placeholder = '%%BRANCH%%'

    renderables = [ 'svnurl', 'baseURL' ]

    def __init__(self, svnurl=None, baseURL=None, defaultBranch=None,
                 directory=None, username=None, password=None,
                 extra_args=None, keep_on_purge=None, ignore_ignores=None,
                 always_purge=None, depth=None, **kwargs):
        """
        @type  svnurl: string
        @param svnurl: the URL which points to the Subversion server,
                       combining the access method (HTTP, ssh, local file),
                       the repository host/port, the repository path, the
                       sub-tree within the repository, and the branch to
                       check out. Use exactly one of C{svnurl} and C{baseURL}.

        @param baseURL: if branches are enabled, this is the base URL to
                        which a branch name will be appended. It should
                        probably end in a slash. Use exactly one of
                        C{svnurl} and C{baseURL}.

        @param defaultBranch: if branches are enabled, this is the branch
                              to use if the Build does not specify one
                              explicitly. It will simply be appended
                              to C{baseURL} and the result handed to
                              the SVN command.

        @type  username: string
        @param username: username to pass to svn's --username

        @type  password: string
        @param password: password to pass to svn's --password
        """

        if not 'workdir' in kwargs and directory is not None:
            # deal with old configs
            warn("Please use workdir=, not directory=", DeprecationWarning)
            kwargs['workdir'] = directory

        self.svnurl = svnurl and _ComputeRepositoryURL(svnurl)
        self.baseURL = _ComputeRepositoryURL(baseURL)
        self.branch = defaultBranch
        self.username = username
        self.password = password
        self.extra_args = extra_args
        self.keep_on_purge = keep_on_purge
        self.ignore_ignores = ignore_ignores
        self.always_purge = always_purge
        self.depth = depth

        Source.__init__(self, **kwargs)
        self.addFactoryArguments(svnurl=svnurl,
                                 baseURL=baseURL,
                                 defaultBranch=defaultBranch,
                                 directory=directory,
                                 username=username,
                                 password=password,
                                 extra_args=extra_args,
                                 keep_on_purge=keep_on_purge,
                                 ignore_ignores=ignore_ignores,
                                 always_purge=always_purge,
                                 depth=depth,
                                 )

        if svnurl and baseURL:
            raise ValueError("you must use either svnurl OR baseURL")

    def computeSourceRevision(self, changes):
        if not changes or None in [c.revision for c in changes]:
            return None
        lastChange = max([int(c.revision) for c in changes])
        return lastChange

    def checkCompatibility(self):
        ''' Handle compatibility between old slaves/svn clients '''

        slavever = self.slaveVersion("svn", "old")

        if not slavever:
            m = "slave does not have the 'svn' command"
            raise BuildSlaveTooOldError(m)

        if self.slaveVersionIsOlderThan("svn", "1.39"):
            # the slave doesn't know to avoid re-using the same sourcedir
            # when the branch changes. We have no way of knowing which branch
            # the last build used, so if we're using a non-default branch and
            # either 'update' or 'copy' modes, it is safer to refuse to
            # build, and tell the user they need to upgrade the buildslave.
            if (self.args['branch'] != self.branch
                and self.args['mode'] in ("update", "copy")):
                m = ("This buildslave (%s) does not know about multiple "
                     "branches, and using mode=%s would probably build the "
                     "wrong tree. "
                     "Refusing to build. Please upgrade the buildslave to "
                     "buildbot-0.7.0 or newer." % (self.build.slavename,
                                                   self.args['mode']))
                raise BuildSlaveTooOldError(m)

        if (self.depth is not None) and self.slaveVersionIsOlderThan("svn","2.9"):
            m = ("This buildslave (%s) does not support svn depth "
                    "arguments.  Refusing to build. "
                    "Please upgrade the buildslave." % (self.build.slavename))
            raise BuildSlaveTooOldError(m)

        if (self.username is not None or self.password is not None) \
        and self.slaveVersionIsOlderThan("svn", "2.8"):
            m = ("This buildslave (%s) does not support svn usernames "
                 "and passwords.  "
                 "Refusing to build. Please upgrade the buildslave to "
                 "buildbot-0.7.10 or newer." % (self.build.slavename,))
            raise BuildSlaveTooOldError(m)

    def getSvnUrl(self, branch):
        ''' Compute the svn url that will be passed to the svn remote command '''
        if self.svnurl:
            return self.svnurl
        else:
            if branch is None:
                m = ("The SVN source step belonging to builder '%s' does not know "
                     "which branch to work with. This means that the change source "
                     "did not specify a branch and that defaultBranch is None." \
                     % self.build.builder.name)
                raise RuntimeError(m)

            computed = self.baseURL

            if self.branch_placeholder in self.baseURL:
                return computed.replace(self.branch_placeholder, branch)
            else:
                return computed + branch

    def startVC(self, branch, revision, patch):
        warnings = []

        self.checkCompatibility()

        self.args['svnurl'] = self.getSvnUrl(branch)
        self.args['revision'] = revision
        self.args['patch'] = patch
        self.args['always_purge'] = self.always_purge

        #Set up depth if specified
        if self.depth is not None:
            self.args['depth'] = self.depth

        if self.username is not None:
            self.args['username'] = self.username
        if self.password is not None:
            self.args['password'] = self.password

        if self.extra_args is not None:
            self.args['extra_args'] = self.extra_args

        revstuff = []
        #revstuff.append(self.args['svnurl'])
        if self.args['svnurl'].find('trunk') == -1:
            revstuff.append("[branch]")
        if revision is not None:
            revstuff.append("r%s" % revision)
        if patch is not None:
            revstuff.append("[patch]")
        self.description.extend(revstuff)
        self.descriptionDone.extend(revstuff)

        cmd = RemoteCommand("svn", self.args)
        self.startCommand(cmd, warnings)


class Darcs(Source):
    """Check out a source tree from a Darcs repository at 'repourl'.

    Darcs has no concept of file modes. This means the eXecute-bit will be
    cleared on all source files. As a result, you may need to invoke
    configuration scripts with something like:

    C{s(step.Configure, command=['/bin/sh', './configure'])}
    """

    name = "darcs"

    renderables = [ 'repourl', 'baseURL' ]

    def __init__(self, repourl=None, baseURL=None, defaultBranch=None,
                 **kwargs):
        """
        @type  repourl: string
        @param repourl: the URL which points at the Darcs repository. This
                        is used as the default branch. Using C{repourl} does
                        not enable builds of alternate branches: use
                        C{baseURL} to enable this. Use either C{repourl} or
                        C{baseURL}, not both.

        @param baseURL: if branches are enabled, this is the base URL to
                        which a branch name will be appended. It should
                        probably end in a slash. Use exactly one of
                        C{repourl} and C{baseURL}.

        @param defaultBranch: if branches are enabled, this is the branch
                              to use if the Build does not specify one
                              explicitly. It will simply be appended to
                              C{baseURL} and the result handed to the
                              'darcs pull' command.
        """
        self.repourl = _ComputeRepositoryURL(repourl)
        self.baseURL = _ComputeRepositoryURL(baseURL)
        self.branch = defaultBranch
        Source.__init__(self, **kwargs)
        self.addFactoryArguments(repourl=repourl,
                                 baseURL=baseURL,
                                 defaultBranch=defaultBranch,
                                 )
        assert self.args['mode'] != "export", \
               "Darcs does not have an 'export' mode"
        if repourl and baseURL:
            raise ValueError("you must provide exactly one of repourl and"
                             " baseURL")

    def startVC(self, branch, revision, patch):
        slavever = self.slaveVersion("darcs")
        if not slavever:
            m = "slave is too old, does not know about darcs"
            raise BuildSlaveTooOldError(m)

        if self.slaveVersionIsOlderThan("darcs", "1.39"):
            if revision:
                # TODO: revisit this once we implement computeSourceRevision
                m = "0.6.6 slaves can't handle args['revision']"
                raise BuildSlaveTooOldError(m)

            # the slave doesn't know to avoid re-using the same sourcedir
            # when the branch changes. We have no way of knowing which branch
            # the last build used, so if we're using a non-default branch and
            # either 'update' or 'copy' modes, it is safer to refuse to
            # build, and tell the user they need to upgrade the buildslave.
            if (branch != self.branch
                and self.args['mode'] in ("update", "copy")):
                m = ("This buildslave (%s) does not know about multiple "
                     "branches, and using mode=%s would probably build the "
                     "wrong tree. "
                     "Refusing to build. Please upgrade the buildslave to "
                     "buildbot-0.7.0 or newer." % (self.build.slavename,
                                                   self.args['mode']))
                raise BuildSlaveTooOldError(m)

        if self.repourl:
            assert not branch # we need baseURL= to use branches
            self.args['repourl'] = self.repourl
        else:
            self.args['repourl'] = self.baseURL + branch
        self.args['revision'] = revision
        self.args['patch'] = patch

        revstuff = []
        if branch is not None and branch != self.branch:
            revstuff.append("[branch]")
        self.description.extend(revstuff)
        self.descriptionDone.extend(revstuff)

        cmd = RemoteCommand("darcs", self.args)
        self.startCommand(cmd)


class Git(Source):
    """Check out a source tree from a git repository 'repourl'."""

    name = "git"

    renderables = [ 'repourl' ]

    def __init__(self, repourl=None,
                 branch="master",
                 submodules=False,
                 ignore_ignores=None,
                 reference=None,
                 shallow=False,
                 progress=False,
                 **kwargs):
        """
        @type  repourl: string
        @param repourl: the URL which points at the git repository

        @type  branch: string
        @param branch: The branch or tag to check out by default. If
                       a build specifies a different branch, it will
                       be used instead of this.

        @type  submodules: boolean
        @param submodules: Whether or not to update (and initialize)
                       git submodules.

        @type  reference: string
        @param reference: The path to a reference repository to obtain
                          objects from, if any.

        @type  shallow: boolean
        @param shallow: Use a shallow or clone, if possible

        @type  progress: boolean
        @param progress: Pass the --progress option when fetching. This
                         can solve long fetches getting killed due to
                         lack of output, but requires Git 1.7.2+.
        """
        Source.__init__(self, **kwargs)
        self.repourl = _ComputeRepositoryURL(repourl)
        self.branch = branch
        self.addFactoryArguments(repourl=repourl,
                                 branch=branch,
                                 submodules=submodules,
                                 ignore_ignores=ignore_ignores,
                                 reference=reference,
                                 shallow=shallow,
                                 progress=progress,
                                 )
        self.args.update({'submodules': submodules,
                          'ignore_ignores': ignore_ignores,
                          'reference': reference,
                          'shallow': shallow,
                          'progress': progress,
                          })

    def computeSourceRevision(self, changes):
        if not changes:
            return None
        return changes[-1].revision

    def startVC(self, branch, revision, patch):
        self.args['branch'] = branch
        self.args['repourl'] = self.repourl
        self.args['revision'] = revision
        self.args['patch'] = patch

        # check if there is any patchset we should fetch from Gerrit
        if self.build.hasProperty("event.patchSet.ref"):
            # GerritChangeSource
            self.args['gerrit_branch'] = self.build.getProperty("event.patchSet.ref")
            self.setProperty("gerrit_branch", self.args['gerrit_branch'])
        else:
            try:
                # forced build
                change = self.build.getProperty("gerrit_change", '').split('/')
                if len(change) == 2:
                    self.args['gerrit_branch'] = "refs/changes/%2.2d/%d/%d" \
                                                 % (int(change[0]) % 100, int(change[0]), int(change[1]))
                    self.setProperty("gerrit_branch", self.args['gerrit_branch'])
            except:
                pass

        slavever = self.slaveVersion("git")
        if not slavever:
            raise BuildSlaveTooOldError("slave is too old, does not know "
                                        "about git")
        cmd = RemoteCommand("git", self.args)
        self.startCommand(cmd)


class Repo(Source):
    """Check out a source tree from a repo repository described by manifest."""

    name = "repo"

    renderables = [ "manifest_url" ]

    def __init__(self,
                 manifest_url=None,
                 manifest_branch="master",
                 manifest_file="default.xml",
                 tarball=None,
                 **kwargs):
        """
        @type  manifest_url: string
        @param manifest_url: The URL which points at the repo manifests repository.

        @type  manifest_branch: string
        @param manifest_branch: The manifest branch to check out by default.

        @type  manifest_file: string
        @param manifest_file: The manifest to use for sync.

        """
        Source.__init__(self, **kwargs)
        self.manifest_url = _ComputeRepositoryURL(manifest_url)
        self.addFactoryArguments(manifest_url=manifest_url,
                                 manifest_branch=manifest_branch,
                                 manifest_file=manifest_file,
                                 tarball=tarball,
                                 )
        self.args.update({'manifest_branch': manifest_branch,
                          'manifest_file': manifest_file,
                          'tarball': tarball,
                          'manifest_override_url': None
                          })

    def computeSourceRevision(self, changes):
        if not changes:
            return None
        return changes[-1].revision

    def parseDownloadProperty(self, s):
        """
         lets try to be nice in the format we want
         can support several instances of "repo download proj number/patch" (direct copy paste from gerrit web site)
         or several instances of "proj number/patch" (simpler version)
         This feature allows integrator to build with several pending interdependant changes.
         returns list of repo downloads sent to the buildslave
         """
        import re
        if s == None:
            return []
        re1 = re.compile("repo download ([^ ]+) ([0-9]+/[0-9]+)")
        re2 = re.compile("([^ ]+) ([0-9]+/[0-9]+)")
        re3 = re.compile("([^ ]+)/([0-9]+/[0-9]+)")
        ret = []
        for cur_re in [re1, re2, re3]:
            res = cur_re.search(s)
            while res:
                ret.append("%s %s" % (res.group(1), res.group(2)))
                s = s[:res.start(0)] + s[res.end(0):]
                res = cur_re.search(s)
        return ret

    def buildDownloadList(self):
        """taken the changesource and forcebuild property,
        build the repo download command to send to the slave
        making this a defereable allow config to tweak this
        in order to e.g. manage dependancies
        """
        downloads = self.build.getProperty("repo_downloads", [])

        # download patches based on GerritChangeSource events
        for change in self.build.allChanges():
            if (change.properties.has_key("event.type") and
                change.properties["event.type"] == "patchset-created"):
                downloads.append("%s %s/%s"% (change.properties["event.change.project"],
                                                 change.properties["event.change.number"],
                                                 change.properties["event.patchSet.number"]))

        # download patches based on web site forced build properties:
        # "repo_d", "repo_d0", .., "repo_d9"
        # "repo_download", "repo_download0", .., "repo_download9"
        for propName in ["repo_d"] + ["repo_d%d" % i for i in xrange(0,10)] + \
          ["repo_download"] + ["repo_download%d" % i for i in xrange(0,10)]:
            s = self.build.getProperty(propName)
            if s is not None:
                downloads.extend(self.parseDownloadProperty(s))

        if downloads:
            self.args["repo_downloads"] = downloads
            self.setProperty("repo_downloads", downloads)
        return defer.succeed(None)

    def startVC(self, branch, revision, patch):
        self.args['manifest_url'] = self.manifest_url

        # manifest override
        self.args['manifest_override_url'] = None
        try:
            self.args['manifest_override_url'] = self.build.getProperty("manifest_override_url")
        except KeyError:
            pass
        # only master has access to properties, so we must implement this here.
        d = self.buildDownloadList()
        d.addCallback(self.continueStartVC, branch, revision, patch)
        d.addErrback(self.failed)

    def continueStartVC(self, ignored, branch, revision, patch):
        slavever = self.slaveVersion("repo")
        if not slavever:
            raise BuildSlaveTooOldError("slave is too old, does not know "
                                        "about repo")
        cmd = RemoteCommand("repo", self.args)
        self.startCommand(cmd)

    def commandComplete(self, cmd):
        repo_downloaded = []
        if cmd.updates.has_key("repo_downloaded"):
            repo_downloaded = cmd.updates["repo_downloaded"][-1]
            if repo_downloaded:
                self.setProperty("repo_downloaded", str(repo_downloaded), "Source")
            else:
                repo_downloaded = []
        orig_downloads = self.getProperty("repo_downloads") or []
        if len(orig_downloads) != len(repo_downloaded):
            self.step_status.setText(["repo download issues"])


class Bzr(Source):
    """Check out a source tree from a bzr (Bazaar) repository at 'repourl'.

    """

    name = "bzr"

    renderables = [ 'repourl', 'baseURL' ]

    def __init__(self, repourl=None, baseURL=None, defaultBranch=None,
                 forceSharedRepo=None,
                 **kwargs):
        """
        @type  repourl: string
        @param repourl: the URL which points at the bzr repository. This
                        is used as the default branch. Using C{repourl} does
                        not enable builds of alternate branches: use
                        C{baseURL} to enable this. Use either C{repourl} or
                        C{baseURL}, not both.

        @param baseURL: if branches are enabled, this is the base URL to
                        which a branch name will be appended. It should
                        probably end in a slash. Use exactly one of
                        C{repourl} and C{baseURL}.

        @param defaultBranch: if branches are enabled, this is the branch
                              to use if the Build does not specify one
                              explicitly. It will simply be appended to
                              C{baseURL} and the result handed to the
                              'bzr checkout pull' command.


        @param forceSharedRepo: Boolean, defaults to False. If set to True,
                                the working directory will be made into a
                                bzr shared repository if it is not already.
                                Shared repository greatly reduces the amount
                                of history data that needs to be downloaded
                                if not using update/copy mode, or if using
                                update/copy mode with multiple branches.
        """
        self.repourl = _ComputeRepositoryURL(repourl)
        self.baseURL = _ComputeRepositoryURL(baseURL)
        self.branch = defaultBranch
        Source.__init__(self, **kwargs)
        self.addFactoryArguments(repourl=repourl,
                                 baseURL=baseURL,
                                 defaultBranch=defaultBranch,
                                 forceSharedRepo=forceSharedRepo
                                 )
        self.args.update({'forceSharedRepo': forceSharedRepo})
        if repourl and baseURL:
            raise ValueError("you must provide exactly one of repourl and"
                             " baseURL")

    def computeSourceRevision(self, changes):
        if not changes:
            return None
        lastChange = max([int(c.revision) for c in changes])
        return lastChange

    def startVC(self, branch, revision, patch):
        slavever = self.slaveVersion("bzr")
        if not slavever:
            m = "slave is too old, does not know about bzr"
            raise BuildSlaveTooOldError(m)

        if self.repourl:
            assert not branch # we need baseURL= to use branches
            self.args['repourl'] = self.repourl
        else:
            self.args['repourl'] = self.baseURL + branch
        self.args['revision'] = revision
        self.args['patch'] = patch

        revstuff = []
        if branch is not None and branch != self.branch:
            revstuff.append("[" + branch + "]")
        if revision is not None:
            revstuff.append("r%s" % revision)
        self.description.extend(revstuff)
        self.descriptionDone.extend(revstuff)

        cmd = RemoteCommand("bzr", self.args)
        self.startCommand(cmd)


class Mercurial(Source):
    """Check out a source tree from a mercurial repository 'repourl'."""

    name = "hg"

    renderables = [ 'repourl', 'baseURL' ]

    def __init__(self, repourl=None, baseURL=None, defaultBranch=None,
                 branchType='dirname', clobberOnBranchChange=True, **kwargs):
        """
        @type  repourl: string
        @param repourl: the URL which points at the Mercurial repository.
                        This uses the 'default' branch unless defaultBranch is
                        specified below and the C{branchType} is set to
                        'inrepo'.  It is an error to specify a branch without
                        setting the C{branchType} to 'inrepo'.

        @param baseURL: if 'dirname' branches are enabled, this is the base URL
                        to which a branch name will be appended. It should
                        probably end in a slash.  Use exactly one of C{repourl}
                        and C{baseURL}.

        @param defaultBranch: if branches are enabled, this is the branch
                              to use if the Build does not specify one
                              explicitly.
                              For 'dirname' branches, It will simply be
                              appended to C{baseURL} and the result handed to
                              the 'hg update' command.
                              For 'inrepo' branches, this specifies the named
                              revision to which the tree will update after a
                              clone.

        @param branchType: either 'dirname' or 'inrepo' depending on whether
                           the branch name should be appended to the C{baseURL}
                           or the branch is a mercurial named branch and can be
                           found within the C{repourl}

        @param clobberOnBranchChange: boolean, defaults to True. If set and
                                      using inrepos branches, clobber the tree
                                      at each branch change. Otherwise, just
                                      update to the branch.
        """
        self.repourl = _ComputeRepositoryURL(repourl)
        self.baseURL = _ComputeRepositoryURL(baseURL)
        self.branch = defaultBranch
        self.branchType = branchType
        self.clobberOnBranchChange = clobberOnBranchChange
        Source.__init__(self, **kwargs)
        self.addFactoryArguments(repourl=repourl,
                                 baseURL=baseURL,
                                 defaultBranch=defaultBranch,
                                 branchType=branchType,
                                 clobberOnBranchChange=clobberOnBranchChange,
                                 )
        if repourl and baseURL:
            raise ValueError("you must provide exactly one of repourl and"
                             " baseURL")

    def startVC(self, branch, revision, patch):
        slavever = self.slaveVersion("hg")
        if not slavever:
            raise BuildSlaveTooOldError("slave is too old, does not know "
                                        "about hg")

        if self.repourl:
            # we need baseURL= to use dirname branches
            assert self.branchType == 'inrepo' or not branch
            self.args['repourl'] = self.repourl
            if branch:
                self.args['branch'] = branch
        else:
            self.args['repourl'] = self.baseURL + (branch or '')
        self.args['revision'] = revision
        self.args['patch'] = patch
        self.args['clobberOnBranchChange'] = self.clobberOnBranchChange
        self.args['branchType'] = self.branchType

        revstuff = []
        if branch is not None and branch != self.branch:
            revstuff.append("[branch]")
        self.description.extend(revstuff)
        self.descriptionDone.extend(revstuff)

        cmd = RemoteCommand("hg", self.args)
        self.startCommand(cmd)

    def computeSourceRevision(self, changes):
        if not changes:
            return None
        # without knowing the revision ancestry graph, we can't sort the
        # changes at all. So for now, assume they were given to us in sorted
        # order, and just pay attention to the last one. See ticket #103 for
        # more details.
        if len(changes) > 1:
            log.msg("Mercurial.computeSourceRevision: warning: "
                    "there are %d changes here, assuming the last one is "
                    "the most recent" % len(changes))
        return changes[-1].revision


class P4(Source):
    """ P4 is a class for accessing perforce revision control"""
    name = "p4"

    renderables = [ 'p4base' ]

    def __init__(self, p4base=None, defaultBranch=None, p4port=None, p4user=None,
                 p4passwd=None, p4extra_views=[], p4line_end='local',
                 p4client='buildbot_%(slave)s_%(builder)s', **kwargs):
        """
        @type  p4base: string
        @param p4base: A view into a perforce depot, typically
                       "//depot/proj/"

        @type  defaultBranch: string
        @param defaultBranch: Identify a branch to build by default. Perforce
                              is a view based branching system. So, the branch
                              is normally the name after the base. For example,
                              branch=1.0 is view=//depot/proj/1.0/...
                              branch=1.1 is view=//depot/proj/1.1/...

        @type  p4port: string
        @param p4port: Specify the perforce server to connection in the format
                       <host>:<port>. Example "perforce.example.com:1666"

        @type  p4user: string
        @param p4user: The perforce user to run the command as.

        @type  p4passwd: string
        @param p4passwd: The password for the perforce user.

        @type  p4extra_views: list of tuples
        @param p4extra_views: Extra views to be added to
                              the client that is being used.

        @type  p4line_end: string
        @param p4line_end: value of the LineEnd client specification property

        @type  p4client: string
        @param p4client: The perforce client to use for this buildslave.
        """

        self.p4base = _ComputeRepositoryURL(p4base)
        self.branch = defaultBranch
        Source.__init__(self, **kwargs)
        self.addFactoryArguments(p4base=p4base,
                                 defaultBranch=defaultBranch,
                                 p4port=p4port,
                                 p4user=p4user,
                                 p4passwd=p4passwd,
                                 p4extra_views=p4extra_views,
                                 p4line_end=p4line_end,
                                 p4client=p4client,
                                 )
        self.args['p4port'] = p4port
        self.args['p4user'] = p4user
        self.args['p4passwd'] = p4passwd
        self.args['p4extra_views'] = p4extra_views
        self.args['p4line_end'] = p4line_end
        self.p4client = p4client

    def setBuild(self, build):
        Source.setBuild(self, build)
        self.args['p4client'] = self.p4client % {
            'slave': build.slavename,
            'builder': build.builder.name,
        }

    def computeSourceRevision(self, changes):
        if not changes:
            return None
        lastChange = max([int(c.revision) for c in changes])
        return lastChange

    def startVC(self, branch, revision, patch):
        slavever = self.slaveVersion("p4")
        assert slavever, "slave is too old, does not know about p4"
        args = dict(self.args)
        args['p4base'] = self.p4base
        args['branch'] = branch or self.branch
        args['revision'] = revision
        args['patch'] = patch
        cmd = RemoteCommand("p4", args)
        self.startCommand(cmd)

class P4Sync(Source):
    """
    DEPRECATED - will be removed in 0.8.5.
    
    This is a partial solution for using a P4 source repository. You are
    required to manually set up each build slave with a useful P4
    environment, which means setting various per-slave environment variables,
    and creating a P4 client specification which maps the right files into
    the slave's working directory. Once you have done that, this step merely
    performs a 'p4 sync' to update that workspace with the newest files.

    Each slave needs the following environment:

     - PATH: the 'p4' binary must be on the slave's PATH
     - P4USER: each slave needs a distinct user account
     - P4CLIENT: each slave needs a distinct client specification

    You should use 'p4 client' (?) to set up a client view spec which maps
    the desired files into $SLAVEBASE/$BUILDERBASE/source .
    """

    name = "p4sync"

    def __init__(self, p4port, p4user, p4passwd, p4client, **kwargs):
        assert kwargs['mode'] == "copy", "P4Sync can only be used in mode=copy"
        self.branch = None
        Source.__init__(self, **kwargs)
        self.addFactoryArguments(p4port=p4port,
                                 p4user=p4user,
                                 p4passwd=p4passwd,
                                 p4client=p4client,
                                )
        self.args['p4port'] = p4port
        self.args['p4user'] = p4user
        self.args['p4passwd'] = p4passwd
        self.args['p4client'] = p4client

    def computeSourceRevision(self, changes):
        if not changes:
            return None
        lastChange = max([int(c.revision) for c in changes])
        return lastChange

    def startVC(self, branch, revision, patch):
        slavever = self.slaveVersion("p4sync")
        assert slavever, "slave is too old, does not know about p4"
        cmd = RemoteCommand("p4sync", self.args)
        self.startCommand(cmd)


class Monotone(Source):
    """Check out a source tree from a monotone repository 'repourl'."""

    name = "mtn"

    renderables = [ 'repourl' ]

    def __init__(self, repourl=None, branch=None, progress=False, **kwargs):
        """
        @type  repourl: string
        @param repourl: the URI which points at the monotone repository.

        @type  branch: string
        @param branch: The branch or tag to check out by default. If
                       a build specifies a different branch, it will
                       be used instead of this.

        @type  progress: boolean
        @param progress: Pass the --ticker=dot option when pulling. This
                         can solve long fetches getting killed due to
                         lack of output.
        """
        Source.__init__(self, **kwargs)
        self.repourl = _ComputeRepositoryURL(repourl)
        if (not repourl):
            raise ValueError("you must provide a repository uri in 'repourl'")
        if (not branch):
            raise ValueError("you must provide a default branch in 'branch'")
        self.addFactoryArguments(repourl=repourl,
                                 branch=branch,
                                 progress=progress,
                                 )
        self.args.update({'branch': branch,
                          'progress': progress,
                          })

    def startVC(self, branch, revision, patch):
        slavever = self.slaveVersion("mtn")
        if not slavever:
            raise BuildSlaveTooOldError("slave is too old, does not know "
                                        "about mtn")

        self.args['repourl'] = self.repourl
        if branch:
            self.args['branch'] = branch
        self.args['revision'] = revision
        self.args['patch'] = patch

        cmd = RemoteCommand("mtn", self.args)
        self.startCommand(cmd)

    def computeSourceRevision(self, changes):
        if not changes:
            return None
        # without knowing the revision ancestry graph, we can't sort the
        # changes at all. So for now, assume they were given to us in sorted
        # order, and just pay attention to the last one. See ticket #103 for
        # more details.
        if len(changes) > 1:
            log.msg("Monotone.computeSourceRevision: warning: "
                    "there are %d changes here, assuming the last one is "
                    "the most recent" % len(changes))
        return changes[-1].revision<|MERGE_RESOLUTION|>--- conflicted
+++ resolved
@@ -259,37 +259,11 @@
         # Allow workdir to be WithProperties
         self.args['workdir'] = self.workdir
 
-<<<<<<< HEAD
-        # what source stamp would this build like to use?
-        codebase = self.getCodebase()
-        s = self.build.getSourceStamp(codebase)
-        self.sourcestamp = s
-
-        # if branch is None, then use the Step's "default" branch
-        branch = s.branch or self.branch
-        # if revision is None, use the latest sources (-rHEAD)
-        revision = s.revision
-        if not revision and not self.alwaysUseLatest:
-            revision = self.computeSourceRevision(s.changes)
-            # the revision property is currently None, so set it to something
-            # more interesting
-            if revision is not None:
-                self.setProperty('revision', str(revision), "Source")
-
-        # if patch is None, then do not patch the tree after checkout
-
-        # 'patch' is None or a tuple of (patchlevel, diff, root)
-        # root is optional.
-        patch = s.patch
-        if patch:
-            self.addCompleteLog("patch", patch[1])
-
-        if self.alwaysUseLatest:
-=======
         if not self.alwaysUseLatest:
             # what source stamp would this build like to use?
-            id = self.getRepository()
-            s = self.build.getSourceStamp(id)
+            codebase = self.getCodebase()
+            s = self.build.getSourceStamp(codebase)
+            self.sourcestamp = s
 
             # if branch is None, then use the Step's "default" branch
             branch = s.branch or self.branch
@@ -310,7 +284,6 @@
             if patch:
                 self.addCompleteLog("patch", patch[1])
         else:
->>>>>>> 093f897b
             revision = None
             branch = self.branch
             patch = None
