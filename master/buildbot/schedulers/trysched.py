# This file is part of Buildbot.  Buildbot is free software: you can
# redistribute it and/or modify it under the terms of the GNU General Public
# License as published by the Free Software Foundation, version 2.
#
# This program is distributed in the hope that it will be useful, but WITHOUT
# ANY WARRANTY; without even the implied warranty of MERCHANTABILITY or FITNESS
# FOR A PARTICULAR PURPOSE.  See the GNU General Public License for more
# details.
#
# You should have received a copy of the GNU General Public License along with
# this program; if not, write to the Free Software Foundation, Inc., 51
# Franklin Street, Fifth Floor, Boston, MA 02110-1301 USA.
#
# Copyright Buildbot Team Members

import os

from twisted.internet import defer
from twisted.protocols import basic
from twisted.python import log
from twisted.spread import pb

from buildbot import pbutil
from buildbot.process.properties import Properties
from buildbot.schedulers import base
from buildbot.util import ascii2unicode
from buildbot.util import json
from buildbot.util import netstrings
from buildbot.util.maildir import MaildirService


class TryBase(base.BaseScheduler):

    def filterBuilderList(self, builderNames):
        """
        Make sure that C{builderNames} is a subset of the configured
        C{self.builderNames}, returning an empty list if not.  If
        C{builderNames} is empty, use C{self.builderNames}.

        @returns: list of builder names to build on
        """

        # self.builderNames is the configured list of builders
        # available for try.  If the user supplies a list of builders,
        # it must be restricted to the configured list.  If not, build
        # on all of the configured builders.
        if builderNames:
            for b in builderNames:
                if b not in self.builderNames:
                    log.msg("%s got with builder %s" % (self, b))
                    log.msg(" but that wasn't in our list: %s"
                            % (self.builderNames,))
                    return []
        else:
            builderNames = self.builderNames
        return builderNames


class BadJobfile(Exception):
    pass


class JobdirService(MaildirService):
    # NOTE: tightly coupled with Try_Jobdir, below. We used to track it as a "parent"
    # via the MultiService API, but now we just track it as the member "self.scheduler"

    def __init__(self, scheduler, basedir=None):
        self.scheduler = scheduler
        MaildirService.__init__(self, basedir)

    def messageReceived(self, filename):
        f = self.moveToCurDir(filename)
        return self.scheduler.handleJobFile(filename, f)


class Try_Jobdir(TryBase):

    compare_attrs = ('jobdir',)

    def __init__(self, name, builderNames, jobdir,
                 properties={}):
        TryBase.__init__(self, name=name, builderNames=builderNames,
                         properties=properties)
        self.jobdir = jobdir
        self.watcher = JobdirService(scheduler=self)

    # TryBase used to be a MultiService and managed the JobdirService via a parent/child
    # relationship. We stub out the addService/removeService and just keep track of
    # JobdirService as self.watcher. We'll refactor these things later and remove
    # the need for this.
    def addService(self, child):
        pass

    def removeService(self, child):
        pass

    # activation handlers

    @defer.inlineCallbacks
    def activate(self):
        yield TryBase.activate(self)

        # set the watcher's basedir now that we have a master
        jobdir = os.path.join(self.master.basedir, self.jobdir)
        self.watcher.setBasedir(jobdir)
        for subdir in "cur new tmp".split():
            if not os.path.exists(os.path.join(jobdir, subdir)):
                os.mkdir(os.path.join(jobdir, subdir))

        # bridge the activate/deactivate to a startService/stopService on the
        # child service
        self.watcher.startService()

    @defer.inlineCallbacks
    def deactivate(self):
        yield TryBase.deactivate(self)
        # bridge the activate/deactivate to a startService/stopService on the
        # child service
        self.watcher.stopService()

    def parseJob(self, f):
        # jobfiles are serialized build requests. Each is a list of
        # serialized netstrings, in the following order:
        #  format version number:
        #  "1" the original
        #  "2" introduces project and repository
        #  "3" introduces who
        #  "4" introduces comment
        #  "5" introduces properties and JSON serialization of values after
        #      version
        #  jobid: arbitrary string, used to find the buildSet later
        #  branch: branch name, "" for default-branch
        #  baserev: revision, "" for HEAD
        #  patch_level: usually "1"
        #  patch_body: patch to be applied for build
        #  repository
        #  project
        #  who: user requesting build
        #  comment: comment from user about diff and/or build
        #  builderNames: list of builder names
        #  properties: dict of build properties
        p = netstrings.NetstringParser()
        f.seek(0, 2)
        if f.tell() > basic.NetstringReceiver.MAX_LENGTH:
            raise BadJobfile("The patch size is greater that NetStringReceiver.MAX_LENGTH. Please Set this higher in the master.cfg")
        f.seek(0, 0)
        try:
            p.feed(f.read())
        except basic.NetstringParseError:
            raise BadJobfile("unable to parse netstrings")
        if not p.strings:
            raise BadJobfile("could not find any complete netstrings")
        ver = p.strings.pop(0)

        v1_keys = ['jobid', 'branch', 'baserev', 'patch_level', 'patch_body']
        v2_keys = v1_keys + ['repository', 'project']
        v3_keys = v2_keys + ['who']
        v4_keys = v3_keys + ['comment']
        keys = [v1_keys, v2_keys, v3_keys, v4_keys]
        # v5 introduces properties and uses JSON serialization

        parsed_job = {}

        def extract_netstrings(p, keys):
            for i, key in enumerate(keys):
                parsed_job[key] = p.strings[i]

        def postprocess_parsed_job():
            # apply defaults and handle type casting
            parsed_job['branch'] = parsed_job['branch'] or None
            parsed_job['baserev'] = parsed_job['baserev'] or None
            parsed_job['patch_level'] = int(parsed_job['patch_level'])
            for key in 'repository project who comment'.split():
                parsed_job[key] = parsed_job.get(key, '')
            parsed_job['properties'] = parsed_job.get('properties', {})

        if ver <= "4":
            i = int(ver) - 1
            extract_netstrings(p, keys[i])
            parsed_job['builderNames'] = p.strings[len(keys[i]):]
            postprocess_parsed_job()
        elif ver == "5":
            try:
                parsed_job = json.loads(p.strings[0])
            except ValueError:
                raise BadJobfile("unable to parse JSON")
            postprocess_parsed_job()
        else:
            raise BadJobfile("unknown version '%s'" % ver)
        return parsed_job

    def handleJobFile(self, filename, f):
        try:
            parsed_job = self.parseJob(f)
            builderNames = parsed_job['builderNames']
        except BadJobfile:
            log.msg("%s reports a bad jobfile in %s" % (self, filename))
            log.err()
            return defer.succeed(None)

        # Validate/fixup the builder names.
        builderNames = self.filterBuilderList(builderNames)
        if not builderNames:
            log.msg(
                "incoming Try job did not specify any allowed builder names")
            return defer.succeed(None)

        who = ""
        if parsed_job['who']:
            who = parsed_job['who']

        comment = ""
        if parsed_job['comment']:
            comment = parsed_job['comment']

        sourcestamp = dict(branch=parsed_job['branch'],
                           codebase='',
                           revision=parsed_job['baserev'],
                           patch_body=parsed_job['patch_body'],
                           patch_level=parsed_job['patch_level'],
                           patch_author=who,
                           patch_comment=comment,
                           patch_subdir='',  # TODO: can't set this remotely - #1769
                           project=parsed_job['project'],
                           repository=parsed_job['repository'])
        reason = u"'try' job"
        if parsed_job['who']:
            reason += u" by user %s" % ascii2unicode(parsed_job['who'])
        properties = parsed_job['properties']
        requested_props = Properties()
        requested_props.update(properties, "try build")

        return self.addBuildsetForSourceStamps(
            sourcestamps=[sourcestamp],
            reason=reason,
            external_idstring=ascii2unicode(parsed_job['jobid']),
            builderNames=builderNames,
            properties=requested_props)


class RemoteBuildSetStatus(pb.Referenceable):

    def __init__(self, master, bsid, brids):
        self.master = master
        self.bsid = bsid
        self.brids = brids

    def remote_getBuildRequests(self):
        return [(n, RemoteBuildRequest(self.master, n, brid))
                for n, brid in self.brids.iteritems()]


class RemoteBuildRequest(pb.Referenceable):

    def __init__(self, master, builderName, brid):
        self.master = master
        self.builderName = builderName
        self.brid = brid
        self.consumer = None

    @defer.inlineCallbacks
    def remote_subscribe(self, subscriber):
        brdict = yield self.master.data.get(('buildrequests', self.brid))
        if not brdict:
            return
        builderId = brdict['builderid']
        # make sure we aren't double-reporting any builds
        reportedBuilds = set([])

        # subscribe to any new builds..
        def gotBuild(key, msg):
            if msg['buildrequestid'] != self.brid or key[-1] != 'new':
                return
            if msg['buildid'] in reportedBuilds:
                return
            reportedBuilds.add(msg['buildid'])
            return subscriber.callRemote('newbuild',
                                         RemoteBuild(self.master, msg, self.builderName),
                                         self.builderName)
        self.consumer = self.master.data.startConsuming(
            gotBuild, {}, ('builders', builderId, 'builds'))
        subscriber.notifyOnDisconnect(lambda _:
                                      self.remote_unsubscribe(subscriber))

        # and get any existing builds
        builds = yield self.master.data.get(('buildrequests', self.brid, 'builds'))
        for build in builds:
            if build['buildid'] in reportedBuilds:
                return
            reportedBuilds.add(build['buildid'])
            yield subscriber.callRemote('newbuild',
                                        RemoteBuild(self.master, build, self.builderName),
                                        self.builderName)

    def remote_unsubscribe(self, subscriber):
        if self.consumer:
            self.consumer.stopConsuming()
            self.consumer = None


class RemoteBuild(pb.Referenceable):

    def __init__(self, master, builddict, builderName):
        self.master = master
        self.builddict = builddict
        self.builderName = builderName
        self.consumer = None

    def remote_subscribe(self, subscriber, interval):
        # subscribe to any new steps..
        def stepChanged(key, msg):
            if key[-1] == 'started':
                return subscriber.callRemote('stepStarted',
                                             self.builderName, self, msg['name'], None)
            elif key[-1] == 'finished':
                return subscriber.callRemote('stepFinished',
                                             self.builderName, self, msg['name'], None, msg['results'])
        self.consumer = self.master.data.startConsuming(
            stepChanged, {},
            ('builds', self.builddict['buildid'], 'steps'))
        subscriber.notifyOnDisconnect(lambda _:
                                      self.remote_unsubscribe(subscriber))

    def remote_unsubscribe(self, subscriber):
        if self.consumer:
            self.consumer.stopConsuming()
            self.consumer = None

    def remote_waitUntilFinished(self):
        d = defer.Deferred()
        cons = []

        def buildEvent(key, msg):
            if key[-1] != 'finished':
                return
            cons[0].stopConsuming()
            d.callback(self)  # callers expect result=self
        cons.append(self.master.data.startConsuming(
            buildEvent, {},
            ('builds', self.builddict['buildid'])))
        return d

    @defer.inlineCallbacks
    def remote_getResults(self):
        buildid = self.builddict['buildid']
        builddict = yield self.master.data.get(('builds', buildid))
        defer.returnValue(builddict['results'])

    @defer.inlineCallbacks
    def remote_getText(self):
        buildid = self.builddict['buildid']
        builddict = yield self.master.data.get(('builds', buildid))
        defer.returnValue(builddict['state_strings'])


class Try_Userpass_Perspective(pbutil.NewCredPerspective):

    def __init__(self, scheduler, username):
        self.scheduler = scheduler
        self.username = username

    @defer.inlineCallbacks
    def perspective_try(self, branch, revision, patch, repository, project,
                        builderNames, who="", comment="", properties={}):
        log.msg("user %s requesting build on builders %s" % (self.username,
                                                             builderNames))

        # build the intersection of the request and our configured list
        builderNames = self.scheduler.filterBuilderList(builderNames)
        if not builderNames:
            return

        reason = u"'try' job"

        if who:
            reason += u" by user %s" % ascii2unicode(who)

        if comment:
            reason += u" (%s)" % ascii2unicode(comment)

<<<<<<< HEAD
        sourcestamp = dict(
=======
        # note: no way to specify patch subdir - #1769
        yield db.sourcestamps.addSourceStamp(
>>>>>>> eba6d1c2
            branch=branch, revision=revision, repository=repository,
            project=project, patch_level=patch[0], patch_body=patch[1],
            patch_subdir='', patch_author=who or '',
            patch_comment=comment or '', codebase='',
<<<<<<< HEAD
        )           # note: no way to specify patch subdir - #1769
=======
            sourcestampsetid=sourcestampsetid)
>>>>>>> eba6d1c2

        requested_props = Properties()
        requested_props.update(properties, "try build")
        (bsid, brids) = yield self.scheduler.addBuildsetForSourceStamps(
            sourcestamps=[sourcestamp], reason=reason,
            properties=requested_props, builderNames=builderNames)

        # return a remotely-usable BuildSetStatus object
        bss = RemoteBuildSetStatus(self.scheduler.master, bsid, brids)
        defer.returnValue(bss)

    def perspective_getAvailableBuilderNames(self):
        # Return a list of builder names that are configured
        # for the try service
        # This is mostly intended for integrating try services
        # into other applications
        return self.scheduler.listBuilderNames()


class Try_Userpass(TryBase):
    compare_attrs = ('name', 'builderNames', 'port', 'userpass', 'properties')

    def __init__(self, name, builderNames, port, userpass,
                 properties={}):
        TryBase.__init__(self, name=name, builderNames=builderNames,
                         properties=properties)
        self.port = port
        self.userpass = userpass
        self.registrations = []

    @defer.inlineCallbacks
    def activate(self):
        yield TryBase.activate(self)

        # register each user/passwd with the pbmanager
        def factory(mind, username):
            return Try_Userpass_Perspective(self, username)
        for user, passwd in self.userpass:
            self.registrations.append(
                self.master.pbmanager.register(
                    self.port, user, passwd, factory))

    @defer.inlineCallbacks
    def deactivate(self):
        yield TryBase.deactivate(self)
        yield defer.gatherResults(
            [reg.unregister() for reg in self.registrations])<|MERGE_RESOLUTION|>--- conflicted
+++ resolved
@@ -378,21 +378,12 @@
         if comment:
             reason += u" (%s)" % ascii2unicode(comment)
 
-<<<<<<< HEAD
         sourcestamp = dict(
-=======
-        # note: no way to specify patch subdir - #1769
-        yield db.sourcestamps.addSourceStamp(
->>>>>>> eba6d1c2
             branch=branch, revision=revision, repository=repository,
             project=project, patch_level=patch[0], patch_body=patch[1],
             patch_subdir='', patch_author=who or '',
             patch_comment=comment or '', codebase='',
-<<<<<<< HEAD
         )           # note: no way to specify patch subdir - #1769
-=======
-            sourcestampsetid=sourcestampsetid)
->>>>>>> eba6d1c2
 
         requested_props = Properties()
         requested_props.update(properties, "try build")
