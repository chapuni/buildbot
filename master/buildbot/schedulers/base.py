# This file is part of Buildbot.  Buildbot is free software: you can
# redistribute it and/or modify it under the terms of the GNU General Public
# License as published by the Free Software Foundation, version 2.
#
# This program is distributed in the hope that it will be useful, but WITHOUT
# ANY WARRANTY; without even the implied warranty of MERCHANTABILITY or FITNESS
# FOR A PARTICULAR PURPOSE.  See the GNU General Public License for more
# details.
#
# You should have received a copy of the GNU General Public License along with
# this program; if not, write to the Free Software Foundation, Inc., 51
# Franklin Street, Fifth Floor, Boston, MA 02110-1301 USA.
#
# Copyright Buildbot Team Members

from zope.interface import implements
from twisted.python import failure, log
from twisted.application import service
from twisted.internet import defer, task
from buildbot.process.properties import Properties
from buildbot.util import ComparableMixin
from buildbot.changes import changes
from buildbot import config, interfaces, util
from buildbot.util.state import StateMixin
from buildbot.data import exceptions

class BaseScheduler(service.MultiService, ComparableMixin, StateMixin):

    implements(interfaces.IScheduler)

    DEFAULT_CODEBASES = {'':{}}
    POLL_INTERVAL = 300 # 5 minutes

    compare_attrs = ('name', 'builderNames', 'properties', 'codebases')

    def __init__(self, name, builderNames, properties,
                 codebases = DEFAULT_CODEBASES):
        service.MultiService.__init__(self)
        self.name = util.ascii2unicode(name)

        ok = True
        if not isinstance(builderNames, (list, tuple)):
            ok = False
        else:
            for b in builderNames:
                if not isinstance(b, basestring):
                    ok = False
        if not ok:
            config.error(
                "The builderNames argument to a scheduler must be a list "
                  "of Builder names.")

        self.builderNames = builderNames

        self.properties = Properties()
        self.properties.update(properties, "Scheduler")
        self.properties.setProperty("scheduler", name, "Scheduler")
        self.objectid = None
        self.schedulerid = None
        self.master = None
        self.active = False

        # Set the codebases that are necessary to process the changes
        # These codebases will always result in a sourcestamp with or without changes
        if codebases is not None:
            if not isinstance(codebases, dict):
                config.error("Codebases must be a dict of dicts")
            for codebase, codebase_attrs in codebases.iteritems():
                if not isinstance(codebase_attrs, dict):
                    config.error("Codebases must be a dict of dicts")
                if (codebases != BaseScheduler.DEFAULT_CODEBASES and
                   'repository' not in codebase_attrs):
                    config.error("The key 'repository' is mandatory in codebases")
        else:
            config.error("Codebases cannot be None")

        self.codebases = codebases

        # internal variables
        self._change_consumer = None
        self._change_consumption_lock = defer.DeferredLock()

    ## activity handling

    def activate(self):
        return defer.succeed(None)

    def deactivate(self):
        return defer.succeed(None)

    ## service handling

    def startService(self):
        service.MultiService.startService(self)
        self._startActivityPolling()

    def _startActivityPolling(self):
        self._activityPollCall = task.LoopingCall(self._activityPoll)
        # plug in a clock if we have one, for tests
        if hasattr(self, 'clock'):
            self._activityPollCall.clock = self.clock
        self._activityPollDeferred = d = self._activityPollCall.start(
                self.POLL_INTERVAL, now=True)
        # this should never happen, but just in case:
        d.addErrback(log.err, 'while polling for scheduler activity:')

    def _stopActivityPolling(self):
        if self._activityPollCall:
            self._activityPollCall.stop()
            self._activityPollCall = None

    @defer.inlineCallbacks
    def _activityPoll(self):
        try:
            # just in case..
            if self.active:
                return

            upd = self.master.data.updates
            if self.schedulerid is None:
                self.schedulerid = yield upd.findSchedulerId(self.name)

            # try to claim the scheduler; if this fails, that's OK - it just
            # means we try again next time.
            try:
                yield upd.setSchedulerMaster(self.schedulerid,
                                            self.master.masterid)
            except exceptions.SchedulerAlreadyClaimedError:
                return

            self._stopActivityPolling()
            self.active = True
            try:
                yield self.activate()
            except Exception:
                # this scheduler is half-active, and noted as such in the db..
                log.err(None, 'WARNING: scheduler is only partially active')

            # Note that, in this implementation, the scheduler will never
            # become inactive again.  This may change in later versions.

        except Exception:
            # don't pass exceptions into LoopingCall, which can cause it to fail
            pass


    @defer.inlineCallbacks
    def stopService(self):
        yield service.MultiService.stopService(self)
        self._stopActivityPolling()
        # wait for the activity polling LoopingCall to complete
        yield self._activityPollDeferred
        yield self._stopConsumingChanges()
        if self.active:
            self.active = False
            yield self.deactivate()
            # unclaim the scheduler
            upd = self.master.data.updates
            yield upd.setSchedulerMaster(self.schedulerid, None)

    ## status queries

    # deprecated: these aren't compatible with distributed schedulers

    def listBuilderNames(self):
        return self.builderNames

    def getPendingBuildTimes(self):
        return []

    ## change handling

    def startConsumingChanges(self, fileIsImportant=None, change_filter=None,
                              onlyImportant=False):
        assert fileIsImportant is None or callable(fileIsImportant)

        # register for changes with the data API
        assert not self._change_consumer
        self._change_consumer = self.master.data.startConsuming(
                lambda k,m : self._changeCallback(k, m, fileIsImportant,
                                            change_filter, onlyImportant),
                {},
                ('change',))
        return defer.succeed(None)

<<<<<<< HEAD
    @defer.inlineCallbacks
    def _changeCallback(self, key, msg, fileIsImportant, change_filter,
                                onlyImportant):

        # ignore changes delivered while we're not running
        if not self._change_consumer:
            return

        # get a change object, since the API requires it
        chdict = yield self.master.db.changes.getChange(msg['changeid'])
        change = yield changes.Change.fromChdict(self.master, chdict)

        # filter it
        if change_filter and not change_filter.filter_change(change):
            return
        if change.codebase not in self.codebases:
            log.msg('change contains codebase %s that is not processed by'
                ' scheduler %s' % (change.codebase, self.name),
                logLevel=logging.DEBUG)
            return
        if fileIsImportant:
            try:
                important = fileIsImportant(change)
                if not important and onlyImportant:
=======
            if change_filter and not change_filter.filter_change(change):
                return
            if change.codebase not in self.codebases:
                log.msg(format='change contains codebase %(codebase)s that is'
                    'not processed by scheduler %(scheduler)s',
                    codebase=change.codebase, name=self.name)
                return
            if fileIsImportant:
                try:
                    important = fileIsImportant(change)
                    if not important and onlyImportant:
                        return
                except:
                    log.err(failure.Failure(),
                            'in fileIsImportant check for %s' % change)
>>>>>>> 2b154468
                    return
            except:
                log.err(failure.Failure(),
                        'in fileIsImportant check for %s' % change)
                return
        else:
            important = True

        # use change_consumption_lock to ensure the service does not stop
        # while this change is being processed
        d = self._change_consumption_lock.run(self.gotChange, change, important)
        d.addErrback(log.err, 'while processing change')

    def _stopConsumingChanges(self):
        # (note: called automatically in stopService)

        # acquire the lock change consumption lock to ensure that any change
        # consumption is complete before we are done stopping consumption
        def stop():
            if self._change_consumer:
                self._change_consumer.stopConsuming()
                self._change_consumer = None
        return self._change_consumption_lock.run(stop)

    def gotChange(self, change, important):
        raise NotImplementedError

    ## starting bulids

    def addBuildsetForSourceStampsWithDefaults(self, reason, sourcestamps,
                                        properties=None, builderNames=None):

        if sourcestamps is None:
            sourcestamps = []

        # convert sourcestamps to a dictionary keyed by codebase
        stampsByCodebase = {}
        for ss in sourcestamps:
            cb = ss['codebase']
            if cb in stampsByCodebase:
                raise RuntimeError("multiple sourcestamps with same codebase")
            stampsByCodebase[cb] = ss

        # Merge codebases with the passed list of sourcestamps
        # This results in a new sourcestamp for each codebase
        stampsWithDefaults = []
        for codebase in self.codebases:
            ss = self.codebases[codebase].copy()
             # apply info from passed sourcestamps onto the configured default
             # sourcestamp attributes for this codebase.
            ss.update(stampsByCodebase.get(codebase,{}))
            stampsWithDefaults.append(ss)

        return self.addBuildsetForSourceStamps(sourcestamps=stampsWithDefaults,
                reason=reason, properties=properties,
                builderNames=builderNames)


    @defer.inlineCallbacks
    def addBuildsetForChanges(self, reason='', external_idstring=None,
            changeids=[], builderNames=None, properties=None):
        changesByCodebase = {}

        def get_last_change_for_codebase(codebase):
            return max(changesByCodebase[codebase],key = lambda change: change["changeid"])

        # Changes are retrieved from database and grouped by their codebase
        for changeid in changeids:
            chdict = yield self.master.db.changes.getChange(changeid)
            changesByCodebase.setdefault(chdict["codebase"], []).append(chdict)

        sourcestamps = []
        for codebase in self.codebases:
            if codebase not in changesByCodebase:
                # codebase has no changes
                # create a sourcestamp that has no changes
                ss = {
                    'codebase': codebase,
                    'repository': self.codebases[codebase]['repository'],
                    'branch': self.codebases[codebase].get('branch', None),
                    'revision': self.codebases[codebase].get('revision', None),
                    'project': '',
                }
            else:
                lastChange = get_last_change_for_codebase(codebase)
                ss = lastChange['sourcestampid']
            sourcestamps.append(ss)

        # add one buildset, using the calculated sourcestamps
        bsid,brids = yield self.addBuildsetForSourceStamps(
                sourcestamps=sourcestamps, reason=reason,
                external_idstring=external_idstring, builderNames=builderNames,
                properties=properties)

        defer.returnValue((bsid,brids))

    def addBuildsetForSourceStamps(self, sourcestamps=[], reason='',
            external_idstring=None, properties=None, builderNames=None):
        # combine properties
        if properties:
            properties.updateFromProperties(self.properties)
        else:
            properties = self.properties

        # apply the default builderNames
        if not builderNames:
            builderNames = self.builderNames

        # translate properties object into a dict as required by the
        # addBuildset method
        properties_dict = properties.asDict()

        return self.master.data.updates.addBuildset(
                scheduler=self.name, sourcestamps=sourcestamps, reason=reason,
                properties=properties_dict, builderNames=builderNames,
                external_idstring=external_idstring)<|MERGE_RESOLUTION|>--- conflicted
+++ resolved
@@ -183,7 +183,6 @@
                 ('change',))
         return defer.succeed(None)
 
-<<<<<<< HEAD
     @defer.inlineCallbacks
     def _changeCallback(self, key, msg, fileIsImportant, change_filter,
                                 onlyImportant):
@@ -200,31 +199,14 @@
         if change_filter and not change_filter.filter_change(change):
             return
         if change.codebase not in self.codebases:
-            log.msg('change contains codebase %s that is not processed by'
-                ' scheduler %s' % (change.codebase, self.name),
-                logLevel=logging.DEBUG)
+            log.msg(format='change contains codebase %(codebase)s that is'
+                'not processed by scheduler %(scheduler)s',
+                codebase=change.codebase, name=self.name)
             return
         if fileIsImportant:
             try:
                 important = fileIsImportant(change)
                 if not important and onlyImportant:
-=======
-            if change_filter and not change_filter.filter_change(change):
-                return
-            if change.codebase not in self.codebases:
-                log.msg(format='change contains codebase %(codebase)s that is'
-                    'not processed by scheduler %(scheduler)s',
-                    codebase=change.codebase, name=self.name)
-                return
-            if fileIsImportant:
-                try:
-                    important = fileIsImportant(change)
-                    if not important and onlyImportant:
-                        return
-                except:
-                    log.err(failure.Failure(),
-                            'in fileIsImportant check for %s' % change)
->>>>>>> 2b154468
                     return
             except:
                 log.err(failure.Failure(),
