# This file is part of Buildbot.  Buildbot is free software: you can
# redistribute it and/or modify it under the terms of the GNU General Public
# License as published by the Free Software Foundation, version 2.
#
# This program is distributed in the hope that it will be useful, but WITHOUT
# ANY WARRANTY; without even the implied warranty of MERCHANTABILITY or FITNESS
# FOR A PARTICULAR PURPOSE.  See the GNU General Public License for more
# details.
#
# You should have received a copy of the GNU General Public License along with
# this program; if not, write to the Free Software Foundation, Inc., 51
# Franklin Street, Fifth Floor, Boston, MA 02110-1301 USA.
#
# Copyright Buildbot Team Members

from buildbot import config
from buildbot import interfaces
from buildbot.changes import changes
from buildbot.process.properties import Properties
from buildbot.util.service import ClusteredService
from buildbot.util.state import StateMixin
from twisted.internet import defer
from twisted.python import failure
from twisted.python import log
from zope.interface import implements


class BaseScheduler(ClusteredService, StateMixin):

    implements(interfaces.IScheduler)

    DEFAULT_CODEBASES = {'': {}}

    compare_attrs = ClusteredService.compare_attrs + \
        ('builderNames', 'properties', 'codebases')

    def __init__(self, name, builderNames, properties,
                 codebases=DEFAULT_CODEBASES):
        ClusteredService.__init__(self, name)

        ok = True
        if not isinstance(builderNames, (list, tuple)):
            ok = False
        else:
            for b in builderNames:
                if not isinstance(b, basestring):
                    ok = False
        if not ok:
            config.error(
                "The builderNames argument to a scheduler must be a list "
                "of Builder names.")

        self.builderNames = builderNames

        self.properties = Properties()
        self.properties.update(properties, "Scheduler")
        self.properties.setProperty("scheduler", name, "Scheduler")
        self.objectid = None
        self.master = None

        # Set the codebases that are necessary to process the changes
        # These codebases will always result in a sourcestamp with or without changes
        if codebases is not None:
            if not isinstance(codebases, dict):
                config.error("Codebases must be a dict of dicts")
            for codebase, codebase_attrs in codebases.iteritems():
                if not isinstance(codebase_attrs, dict):
                    config.error("Codebases must be a dict of dicts")
<<<<<<< HEAD
                if (codebases != BaseScheduler.DEFAULT_CODEBASES and
                   'repository' not in codebase_attrs):
=======
                if (codebases != BaseScheduler.DefaultCodebases and
                        'repository' not in codebase_attrs):
>>>>>>> eba6d1c2
                    config.error("The key 'repository' is mandatory in codebases")
        else:
            config.error("Codebases cannot be None")

        self.codebases = codebases

        # internal variables
        self._change_consumer = None
        self._change_consumption_lock = defer.DeferredLock()

    # activity handling

    def activate(self):
        return defer.succeed(None)

    def deactivate(self):
        return defer.maybeDeferred(self._stopConsumingChanges)

    # service handling

    def _getServiceId(self):
        return self.master.data.updates.findSchedulerId(self.name)

    def _claimService(self):
        return self.master.data.updates.trySetSchedulerMaster(self.serviceid,
                                                              self.master.masterid)

    def _unclaimService(self):
        return self.master.data.updates.trySetSchedulerMaster(self.serviceid,
                                                              None)

    # status queries

    # deprecated: these aren't compatible with distributed schedulers

    def listBuilderNames(self):
        return self.builderNames

    def getPendingBuildTimes(self):
        return []

    # change handling

    def startConsumingChanges(self, fileIsImportant=None, change_filter=None,
                              onlyImportant=False):
        assert fileIsImportant is None or callable(fileIsImportant)

        # register for changes with the data API
        assert not self._change_consumer
        self._change_consumer = self.master.data.startConsuming(
            lambda k, m: self._changeCallback(k, m, fileIsImportant,
                                              change_filter, onlyImportant),
            {},
            ('changes',))
        return defer.succeed(None)

    @defer.inlineCallbacks
    def _changeCallback(self, key, msg, fileIsImportant, change_filter,
                        onlyImportant):

        # ignore changes delivered while we're not running
        if not self._change_consumer:
            return

        # get a change object, since the API requires it
        chdict = yield self.master.db.changes.getChange(msg['changeid'])
        change = yield changes.Change.fromChdict(self.master, chdict)

        # filter it
        if change_filter and not change_filter.filter_change(change):
            return
        if change.codebase not in self.codebases:
            log.msg(format='change contains codebase %(codebase)s that is '
                    'not processed by scheduler %(name)s',
                    codebase=change.codebase, name=self.name)
            return
        if fileIsImportant:
            try:
                important = fileIsImportant(change)
                if not important and onlyImportant:
                    return
            except:
                log.err(failure.Failure(),
                        'in fileIsImportant check for %s' % change)
                return
        else:
            important = True

        # use change_consumption_lock to ensure the service does not stop
        # while this change is being processed
        d = self._change_consumption_lock.run(self.gotChange, change, important)
        d.addErrback(log.err, 'while processing change')

    def _stopConsumingChanges(self):
        # (note: called automatically in deactivate)

        # acquire the lock change consumption lock to ensure that any change
        # consumption is complete before we are done stopping consumption
        def stop():
            if self._change_consumer:
                self._change_consumer.stopConsuming()
                self._change_consumer = None
        return self._change_consumption_lock.run(stop)

    def gotChange(self, change, important):
        raise NotImplementedError

    # starting builds

    def addBuildsetForSourceStampsWithDefaults(self, reason, sourcestamps,
                                               waited_for=False, properties=None, builderNames=None,
                                               **kw):

        if sourcestamps is None:
            sourcestamps = []

        # convert sourcestamps to a dictionary keyed by codebase
        stampsByCodebase = {}
        for ss in sourcestamps:
            cb = ss['codebase']
            if cb in stampsByCodebase:
                raise RuntimeError("multiple sourcestamps with same codebase")
            stampsByCodebase[cb] = ss

        # Merge codebases with the passed list of sourcestamps
        # This results in a new sourcestamp for each codebase
<<<<<<< HEAD
        stampsWithDefaults = []
        for codebase in stampsByCodebase:
            ss = self.codebases.get(codebase, {}).copy()
             # apply info from passed sourcestamps onto the configured default
             # sourcestamp attributes for this codebase.
            ss.update(stampsByCodebase[codebase])
            stampsWithDefaults.append(ss)

        return self.addBuildsetForSourceStamps(sourcestamps=stampsWithDefaults,
                                               reason=reason, waited_for=waited_for, properties=properties,
                                               builderNames=builderNames,
                                               **kw)
=======
        for codebase in self.codebases:
            ss = self.codebases[codebase].copy()
            # apply info from passed sourcestamps onto the configured default
            # sourcestamp attributes for this codebase.
            ss.update(sourcestamps.get(codebase, {}))

            # add sourcestamp to the new setid
            yield self.master.db.sourcestamps.addSourceStamp(
                codebase=codebase,
                repository=ss.get('repository', ''),
                branch=ss.get('branch', None),
                revision=ss.get('revision', None),
                project=ss.get('project', ''),
                changeids=[c['number'] for c in ss.get('changes', [])],
                patch_body=ss.get('patch_body', None),
                patch_level=ss.get('patch_level', None),
                patch_author=ss.get('patch_author', None),
                patch_comment=ss.get('patch_comment', None),
                sourcestampsetid=new_setid)

        rv = yield self.addBuildsetForSourceStamp(
            setid=new_setid, reason=reason,
            properties=properties,
            builderNames=builderNames)

        defer.returnValue(rv)
>>>>>>> eba6d1c2

    def getCodebaseDict(self, codebase):
        # Hook for subclasses to change codebase parameters when a codebase does
        # not have a change associated with it.
        return self.codebases[codebase]

    @defer.inlineCallbacks
    def addBuildsetForChanges(self, waited_for=False, reason='',
                              external_idstring=None, changeids=[], builderNames=None,
                              properties=None,
                              **kw):
        changesByCodebase = {}

        def get_last_change_for_codebase(codebase):
            return max(changesByCodebase[codebase], key=lambda change: change["changeid"])

        # Changes are retrieved from database and grouped by their codebase
        for changeid in changeids:
            chdict = yield self.master.db.changes.getChange(changeid)
            changesByCodebase.setdefault(chdict["codebase"], []).append(chdict)

        sourcestamps = []
        for codebase in self.codebases:
            if codebase not in changesByCodebase:
                # codebase has no changes
                # create a sourcestamp that has no changes
                cb = self.getCodebaseDict(codebase)
                ss = {
                    'codebase': codebase,
                    'repository': cb['repository'],
                    'branch': cb.get('branch', None),
                    'revision': cb.get('revision', None),
                    'project': '',
                }
            else:
                lastChange = get_last_change_for_codebase(codebase)
                ss = lastChange['sourcestampid']
            sourcestamps.append(ss)

        # add one buildset, using the calculated sourcestamps
        bsid, brids = yield self.addBuildsetForSourceStamps(
            waited_for, sourcestamps=sourcestamps, reason=reason,
            external_idstring=external_idstring, builderNames=builderNames,
            properties=properties, **kw)

        defer.returnValue((bsid, brids))

    def addBuildsetForSourceStamps(self, waited_for=False, sourcestamps=[],
                                   reason='', external_idstring=None, properties=None,
                                   builderNames=None, **kw):
        # combine properties
        if properties:
            properties.updateFromProperties(self.properties)
        else:
            properties = self.properties

        # apply the default builderNames
        if not builderNames:
            builderNames = self.builderNames

        # translate properties object into a dict as required by the
        # addBuildset method
        properties_dict = properties.asDict()

        return self.master.data.updates.addBuildset(
            scheduler=self.name, sourcestamps=sourcestamps, reason=reason,
            waited_for=waited_for, properties=properties_dict, builderNames=builderNames,
            external_idstring=external_idstring, **kw)<|MERGE_RESOLUTION|>--- conflicted
+++ resolved
@@ -59,21 +59,18 @@
         self.master = None
 
         # Set the codebases that are necessary to process the changes
-        # These codebases will always result in a sourcestamp with or without changes
+        # These codebases will always result in a sourcestamp with or without
+        # changes
         if codebases is not None:
             if not isinstance(codebases, dict):
                 config.error("Codebases must be a dict of dicts")
             for codebase, codebase_attrs in codebases.iteritems():
                 if not isinstance(codebase_attrs, dict):
                     config.error("Codebases must be a dict of dicts")
-<<<<<<< HEAD
                 if (codebases != BaseScheduler.DEFAULT_CODEBASES and
-                   'repository' not in codebase_attrs):
-=======
-                if (codebases != BaseScheduler.DefaultCodebases and
                         'repository' not in codebase_attrs):
->>>>>>> eba6d1c2
-                    config.error("The key 'repository' is mandatory in codebases")
+                    config.error(
+                        "The key 'repository' is mandatory in codebases")
         else:
             config.error("Codebases cannot be None")
 
@@ -163,7 +160,8 @@
 
         # use change_consumption_lock to ensure the service does not stop
         # while this change is being processed
-        d = self._change_consumption_lock.run(self.gotChange, change, important)
+        d = self._change_consumption_lock.run(
+            self.gotChange, change, important)
         d.addErrback(log.err, 'while processing change')
 
     def _stopConsumingChanges(self):
@@ -199,12 +197,11 @@
 
         # Merge codebases with the passed list of sourcestamps
         # This results in a new sourcestamp for each codebase
-<<<<<<< HEAD
         stampsWithDefaults = []
         for codebase in stampsByCodebase:
             ss = self.codebases.get(codebase, {}).copy()
-             # apply info from passed sourcestamps onto the configured default
-             # sourcestamp attributes for this codebase.
+            # apply info from passed sourcestamps onto the configured default
+            # sourcestamp attributes for this codebase.
             ss.update(stampsByCodebase[codebase])
             stampsWithDefaults.append(ss)
 
@@ -212,34 +209,6 @@
                                                reason=reason, waited_for=waited_for, properties=properties,
                                                builderNames=builderNames,
                                                **kw)
-=======
-        for codebase in self.codebases:
-            ss = self.codebases[codebase].copy()
-            # apply info from passed sourcestamps onto the configured default
-            # sourcestamp attributes for this codebase.
-            ss.update(sourcestamps.get(codebase, {}))
-
-            # add sourcestamp to the new setid
-            yield self.master.db.sourcestamps.addSourceStamp(
-                codebase=codebase,
-                repository=ss.get('repository', ''),
-                branch=ss.get('branch', None),
-                revision=ss.get('revision', None),
-                project=ss.get('project', ''),
-                changeids=[c['number'] for c in ss.get('changes', [])],
-                patch_body=ss.get('patch_body', None),
-                patch_level=ss.get('patch_level', None),
-                patch_author=ss.get('patch_author', None),
-                patch_comment=ss.get('patch_comment', None),
-                sourcestampsetid=new_setid)
-
-        rv = yield self.addBuildsetForSourceStamp(
-            setid=new_setid, reason=reason,
-            properties=properties,
-            builderNames=builderNames)
-
-        defer.returnValue(rv)
->>>>>>> eba6d1c2
 
     def getCodebaseDict(self, codebase):
         # Hook for subclasses to change codebase parameters when a codebase does
