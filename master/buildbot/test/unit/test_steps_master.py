# This file is part of Buildbot.  Buildbot is free software: you can
# redistribute it and/or modify it under the terms of the GNU General Public
# License as published by the Free Software Foundation, version 2.
#
# This program is distributed in the hope that it will be useful, but WITHOUT
# ANY WARRANTY; without even the implied warranty of MERCHANTABILITY or FITNESS
# FOR A PARTICULAR PURPOSE.  See the GNU General Public License for more
# details.
#
# You should have received a copy of the GNU General Public License along with
# this program; if not, write to the Free Software Foundation, Inc., 51
# Franklin Street, Fifth Floor, Boston, MA 02110-1301 USA.
#
# Copyright Buildbot Team Members

import os
import sys
from twisted.python import failure, runtime
from twisted.internet import error, reactor
from twisted.trial import unittest
from buildbot.test.util import steps
from buildbot.status.results import SUCCESS, FAILURE, EXCEPTION
from buildbot.steps import master
from buildbot.process.properties import WithProperties
from buildbot.process.properties import Interpolate
<<<<<<< HEAD
=======
import pprint

>>>>>>> 5bbff249

class TestMasterShellCommand(steps.BuildStepMixin, unittest.TestCase):

    def setUp(self):
        if runtime.platformType == 'win32':
            self.comspec = os.environ.get('COMPSPEC')
            os.environ['COMSPEC'] = r'C:\WINDOWS\system32\cmd.exe'
        return self.setUpBuildStep()

    def tearDown(self):
        if runtime.platformType == 'win32':
            if self.comspec:
                os.environ['COMSPEC'] = self.comspec
            else:
                del os.environ['COMSPEC']
        return self.tearDownBuildStep()

    def patchSpawnProcess(self, exp_cmd, exp_argv, exp_path, exp_usePTY,
                          exp_env, outputs):
        def spawnProcess(pp, cmd, argv, path, usePTY, env):
            self.assertEqual([cmd, argv, path, usePTY, env],
                        [exp_cmd, exp_argv, exp_path, exp_usePTY, exp_env])
            for output in outputs:
                if output[0] == 'out':
                    pp.outReceived(output[1])
                elif output[0] == 'err':
                    pp.errReceived(output[1])
                elif output[0] == 'rc':
                    if output[1] != 0:
                        so = error.ProcessTerminated(exitCode=output[1])
                    else:
                        so = error.ProcessDone(None)
                    pp.processEnded(failure.Failure(so))
        self.patch(reactor, 'spawnProcess', spawnProcess)

    def test_real_cmd(self):
        cmd = [ sys.executable, '-c', 'print "hello"' ]
        self.setupStep(
                master.MasterShellCommand(command=cmd))
        if runtime.platformType == 'win32':
            self.expectLogfile('stdio', "hello\r\n")
        else:
            self.expectLogfile('stdio', "hello\n")
        self.expectOutcome(result=SUCCESS, status_text=["Ran"])
        return self.runStep()

    def test_real_cmd_interrupted(self):
        cmd = [ sys.executable, '-c', 'while True: pass' ]
        self.setupStep(
                master.MasterShellCommand(command=cmd))
        self.expectLogfile('stdio', "")
        if runtime.platformType == 'win32':
            # windows doesn't have signals, so we don't get 'killed'
            self.expectOutcome(result=EXCEPTION,
                    status_text=["failed (1)", "interrupted"])
        else:
            self.expectOutcome(result=EXCEPTION,
                    status_text=["killed (9)", "interrupted"])
        d = self.runStep()
        self.step.interrupt("KILL")
        return d

    def test_real_cmd_fails(self):
        cmd = [ sys.executable, '-c', 'import sys; sys.exit(1)' ]
        self.setupStep(
                master.MasterShellCommand(command=cmd))
        self.expectLogfile('stdio', "")
        self.expectOutcome(result=FAILURE, status_text=["failed (1)"])
        return self.runStep()

    def test_constr_args(self):
        self.setupStep(
                master.MasterShellCommand(description='x', descriptionDone='y',
                                env={'a':'b'}, path=['/usr/bin'], usePTY=True,
                                command='true'))

        self.assertEqual(self.step.describe(), ['x'])

        if runtime.platformType == 'win32':
            exp_argv = [ r'C:\WINDOWS\system32\cmd.exe', '/c', 'true' ]
        else:
            exp_argv = [ '/bin/sh', '-c', 'true' ]
        self.patchSpawnProcess(
                exp_cmd=exp_argv[0], exp_argv=exp_argv,
                exp_path=['/usr/bin'], exp_usePTY=True, exp_env={'a':'b'},
                outputs=[
                    ('out', 'hello!\n'),
                    ('err', 'world\n'),
                    ('rc', 0),
                ])
        self.expectOutcome(result=SUCCESS, status_text=['y'])
        return self.runStep()

    def test_env_subst(self):
        cmd = [ sys.executable, '-c', 'import os; print os.environ["HELLO"]' ]
        os.environ['WORLD'] = 'hello'
        self.setupStep(
                master.MasterShellCommand(command=cmd,
                                env={'HELLO': '${WORLD}'}))
        if runtime.platformType == 'win32':
            self.expectLogfile('stdio', "hello\r\n")
        else:
            self.expectLogfile('stdio', "hello\n")
        self.expectOutcome(result=SUCCESS, status_text=["Ran"])
        def _restore_env(res):
            del os.environ['WORLD']
            return res
        d = self.runStep()
        d.addBoth(_restore_env)
        return d

    def test_env_list_subst(self):
        cmd = [ sys.executable, '-c', 'import os; print os.environ["HELLO"]' ]
        os.environ['WORLD'] = 'hello'
        os.environ['LIST'] = 'world'
        self.setupStep(
                master.MasterShellCommand(command=cmd,
                                env={'HELLO': ['${WORLD}', '${LIST}']}))
        if runtime.platformType == 'win32':
            self.expectLogfile('stdio', "hello;world\r\n")
        else:
            self.expectLogfile('stdio', "hello:world\n")
        self.expectOutcome(result=SUCCESS, status_text=["Ran"])
        def _restore_env(res):
            del os.environ['WORLD']
            del os.environ['LIST']
            return res
        d = self.runStep()
        d.addBoth(_restore_env)
        return d

    def test_prop_rendering(self):
        cmd = [ sys.executable, '-c', WithProperties(
                    'import os; print "%s"; print os.environ[\"BUILD\"]',
                    'project') ]
        self.setupStep(
                master.MasterShellCommand(command=cmd,
                        env={'BUILD': WithProperties('%s', "project")}))
        self.properties.setProperty("project", "BUILDBOT-TEST", "TEST")
        if runtime.platformType == 'win32':
            self.expectLogfile('stdio', "BUILDBOT-TEST\r\nBUILDBOT-TEST\r\n")
        else:
            self.expectLogfile('stdio', "BUILDBOT-TEST\nBUILDBOT-TEST\n")
        self.expectOutcome(result=SUCCESS, status_text=["Ran"])
        return self.runStep()

    def test_constr_args_descriptionSuffix(self):
        self.setupStep(
                master.MasterShellCommand(description='x', descriptionDone='y',
                                          descriptionSuffix='z',
                                env={'a':'b'}, path=['/usr/bin'], usePTY=True,
                                command='true'))

        # call twice to make sure the suffix doesn't get double added
        self.assertEqual(self.step.describe(), ['x', 'z'])
        self.assertEqual(self.step.describe(), ['x', 'z'])

        if runtime.platformType == 'win32':
            exp_argv = [ r'C:\WINDOWS\system32\cmd.exe', '/c', 'true' ]
        else:
            exp_argv = [ '/bin/sh', '-c', 'true' ]
        self.patchSpawnProcess(
                exp_cmd=exp_argv[0], exp_argv=exp_argv,
                exp_path=['/usr/bin'], exp_usePTY=True, exp_env={'a':'b'},
                outputs=[
                    ('out', 'hello!\n'),
                    ('err', 'world\n'),
                    ('rc', 0),
                ])
        self.expectOutcome(result=SUCCESS, status_text=['y', 'z'])
        return self.runStep()
<<<<<<< HEAD

class TestSetProperty(steps.BuildStepMixin, unittest.TestCase):
    
    def setUp(self):
        return self.setUpBuildStep()

    def tearDown(self):
        return self.tearDownBuildStep()

    def test_simple(self):
        self.setupStep(master.SetProperty(property="testProperty", value=Interpolate("sch=%(prop:scheduler)s, slave=%(prop:slavename)s")))
        self.properties.setProperty('scheduler', 'force', source='SetProperty', runtime=True)
        self.properties.setProperty('slavename', 'testSlave', source='SetPropery', runtime=True)
        self.expectOutcome(result=SUCCESS, status_text=["SetProperty"])
        self.expectProperty('testProperty', 'sch=force, slave=testSlave', source='SetProperty')
=======
        
class TestLogRenderable(steps.BuildStepMixin, unittest.TestCase):
    
    def setUp(self):
        return self.setUpBuildStep()
        
    def tearDown(self):
        return self.tearDownBuildStep()
        
    def test_simple(self):
        self.setupStep(master.LogRenderable(content=Interpolate('sch=%(prop:scheduler)s, slave=%(prop:slavename)s')))
        self.properties.setProperty('scheduler', 'force', source='TestSetProperty', runtime=True)
        self.properties.setProperty('slavename', 'testSlave', source='TestSetProperty', runtime=True)
        self.expectOutcome(result=SUCCESS, status_text=['LogRenderable'])
        self.expectLogfile('Output', pprint.pformat('sch=force, slave=testSlave'))
>>>>>>> 5bbff249
        return self.runStep()<|MERGE_RESOLUTION|>--- conflicted
+++ resolved
@@ -23,11 +23,7 @@
 from buildbot.steps import master
 from buildbot.process.properties import WithProperties
 from buildbot.process.properties import Interpolate
-<<<<<<< HEAD
-=======
 import pprint
-
->>>>>>> 5bbff249
 
 class TestMasterShellCommand(steps.BuildStepMixin, unittest.TestCase):
 
@@ -199,7 +195,6 @@
                 ])
         self.expectOutcome(result=SUCCESS, status_text=['y', 'z'])
         return self.runStep()
-<<<<<<< HEAD
 
 class TestSetProperty(steps.BuildStepMixin, unittest.TestCase):
     
@@ -215,21 +210,20 @@
         self.properties.setProperty('slavename', 'testSlave', source='SetPropery', runtime=True)
         self.expectOutcome(result=SUCCESS, status_text=["SetProperty"])
         self.expectProperty('testProperty', 'sch=force, slave=testSlave', source='SetProperty')
-=======
-        
+        return self.runStep()
+
 class TestLogRenderable(steps.BuildStepMixin, unittest.TestCase):
-    
+
     def setUp(self):
         return self.setUpBuildStep()
-        
+
     def tearDown(self):
         return self.tearDownBuildStep()
-        
+
     def test_simple(self):
         self.setupStep(master.LogRenderable(content=Interpolate('sch=%(prop:scheduler)s, slave=%(prop:slavename)s')))
         self.properties.setProperty('scheduler', 'force', source='TestSetProperty', runtime=True)
         self.properties.setProperty('slavename', 'testSlave', source='TestSetProperty', runtime=True)
         self.expectOutcome(result=SUCCESS, status_text=['LogRenderable'])
         self.expectLogfile('Output', pprint.pformat('sch=force, slave=testSlave'))
->>>>>>> 5bbff249
         return self.runStep()