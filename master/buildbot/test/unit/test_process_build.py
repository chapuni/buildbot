# This file is part of Buildbot.  Buildbot is free software: you can
# redistribute it and/or modify it under the terms of the GNU General Public
# License as published by the Free Software Foundation, version 2.
#
# This program is distributed in the hope that it will be useful, but WITHOUT
# ANY WARRANTY; without even the implied warranty of MERCHANTABILITY or FITNESS
# FOR A PARTICULAR PURPOSE.  See the GNU General Public License for more
# details.
#
# You should have received a copy of the GNU General Public License along with
# this program; if not, write to the Free Software Foundation, Inc., 51
# Franklin Street, Fifth Floor, Boston, MA 02110-1301 USA.
#
# Copyright Buildbot Team Members

from buildbot import config
from buildbot import interfaces
from buildbot.locks import SlaveLock
from buildbot.process.build import Build
from buildbot.process.buildstep import LoggingBuildStep
from buildbot.process.properties import Properties
from buildbot.status.results import CANCELLED
from buildbot.status.results import EXCEPTION
from buildbot.status.results import FAILURE
from buildbot.status.results import RETRY
from buildbot.status.results import SUCCESS
from buildbot.status.results import WARNINGS
from buildbot.test.fake import fakeprotocol
from buildbot.test.fake import slave
from buildbot.test.fake.fakemaster import FakeBotMaster
from twisted.internet import defer
from twisted.trial import unittest
from zope.interface import implements

from mock import Mock
from mock import call


class FakeChange:
    properties = Properties()

    def __init__(self, number=None):
        self.number = number
        self.who = "me"


class FakeSource:

    def __init__(self):
        self.sourcestampsetid = None
        self.changes = []
        self.branch = None
        self.revision = None
        self.repository = ''
        self.codebase = ''
        self.project = ''
        self.patch_info = None
        self.patch = None

    def getRepository(self):
        return self.repository


class FakeRequest:

    def __init__(self):
        self.sources = []
        self.reason = "Because"
        self.properties = Properties()

    def mergeSourceStampsWith(self, others):
        return self.sources

    def mergeReasons(self, others):
        return self.reason


class FakeBuildStep:

    def __init__(self):
        self.haltOnFailure = False
        self.flunkOnWarnings = False
        self.flunkOnFailure = True
        self.warnOnWarnings = True
        self.warnOnFailure = False
        self.alwaysRun = False
        self.name = 'fake'


class FakeMaster:

    def __init__(self):
        self.locks = {}
        self.parent = Mock()
        self.config = config.MasterConfig()

    def getLockByID(self, lockid):
        if not lockid in self.locks:
            self.locks[lockid] = lockid.lockClass(lockid)
        return self.locks[lockid]


class FakeBuildStatus(Mock):
    implements(interfaces.IProperties)


class FakeBuilderStatus:
    implements(interfaces.IBuilderStatus)


class FakeStepFactory(object):

    """Fake step factory that just returns a fixed step object."""
    implements(interfaces.IBuildStepFactory)

    def __init__(self, step):
        self.step = step

    def buildStep(self):
        return self.step


class TestBuild(unittest.TestCase):

    def setUp(self):
        r = FakeRequest()
        r.sources = [FakeSource()]
        r.sources[0].changes = [FakeChange()]
        r.sources[0].revision = "12345"

        self.request = r
        self.master = FakeMaster()

        self.master.botmaster = FakeBotMaster(master=self.master)

        self.slave = slave.FakeSlave()
        self.builder = self.createBuilder()
        self.build = Build([r])
<<<<<<< HEAD
        self.build.conn = fakeprotocol.FakeConnection(self.master, self.slave)
=======
        self.build.master = self.master
>>>>>>> 5144d2de
        self.build.setBuilder(self.builder)

    def createBuilder(self):
        bldr = Mock()
        bldr.botmaster = self.master.botmaster
        return bldr

    def testRunSuccessfulBuild(self):
        b = self.build

        step = Mock()
        step.return_value = step
        step.startStep.return_value = SUCCESS
        b.setStepFactories([FakeStepFactory(step)])

        slavebuilder = Mock()

        b.startBuild(FakeBuildStatus(), None, slavebuilder)

        self.assertEqual(b.result, SUCCESS)
        self.assert_(('startStep', (slavebuilder.slave.conn,), {})
                     in step.method_calls)

    def testStopBuild(self):
        b = self.build

        step = Mock()
        step.return_value = step
        b.setStepFactories([FakeStepFactory(step)])

        slavebuilder = Mock()

        def startStep(*args, **kw):
            # Now interrupt the build
            b.stopBuild("stop it")
            return defer.Deferred()
        step.startStep = startStep

        b.startBuild(FakeBuildStatus(), None, slavebuilder)

        self.assertEqual(b.result, CANCELLED)

        self.assert_(('interrupt', ('stop it',), {}) in step.method_calls)

    def testAlwaysRunStepStopBuild(self):
        """Test that steps marked with alwaysRun=True still get run even if
        the build is stopped."""

        # Create a build with 2 steps, the first one will get interrupted, and
        # the second one is marked with alwaysRun=True
        b = self.build

        step1 = Mock()
        step1.return_value = step1
        step1.alwaysRun = False
        step2 = Mock()
        step2.return_value = step2
        step2.alwaysRun = True
        b.setStepFactories([
            FakeStepFactory(step1),
            FakeStepFactory(step2),
        ])

        slavebuilder = Mock()

        def startStep1(*args, **kw):
            # Now interrupt the build
            b.stopBuild("stop it")
            return defer.succeed(SUCCESS)
        step1.startStep = startStep1
        step1.stepDone.return_value = False

        step2Started = [False]

        def startStep2(*args, **kw):
            step2Started[0] = True
            return defer.succeed(SUCCESS)
        step2.startStep = startStep2
        step1.stepDone.return_value = False

        d = b.startBuild(FakeBuildStatus(), None, slavebuilder)

        def check(ign):
            self.assertEqual(b.result, CANCELLED)
            self.assert_(('interrupt', ('stop it',), {}) in step1.method_calls)
            self.assert_(step2Started[0])
        d.addCallback(check)
        return d

    def testBuildcanStartWithSlavebuilder(self):
        b = self.build

        slavebuilder1 = Mock()
        slavebuilder2 = Mock()

        l = SlaveLock('lock')
        counting_access = l.access('counting')
        real_lock = b.builder.botmaster.getLockByID(l)

        # no locks, so both these pass (call twice to verify there's no state/memory)
        lock_list = [(real_lock, counting_access)]
        self.assertTrue(Build.canStartWithSlavebuilder(lock_list, slavebuilder1))
        self.assertTrue(Build.canStartWithSlavebuilder(lock_list, slavebuilder1))
        self.assertTrue(Build.canStartWithSlavebuilder(lock_list, slavebuilder2))
        self.assertTrue(Build.canStartWithSlavebuilder(lock_list, slavebuilder2))

        slave_lock_1 = real_lock.getLock(slavebuilder1.slave)
        slave_lock_2 = real_lock.getLock(slavebuilder2.slave)

        # then have slavebuilder2 claim its lock:
        slave_lock_2.claim(slavebuilder2, counting_access)
        self.assertTrue(Build.canStartWithSlavebuilder(lock_list, slavebuilder1))
        self.assertTrue(Build.canStartWithSlavebuilder(lock_list, slavebuilder1))
        self.assertFalse(Build.canStartWithSlavebuilder(lock_list, slavebuilder2))
        self.assertFalse(Build.canStartWithSlavebuilder(lock_list, slavebuilder2))
        slave_lock_2.release(slavebuilder2, counting_access)

        # then have slavebuilder1 claim its lock:
        slave_lock_1.claim(slavebuilder1, counting_access)
        self.assertFalse(Build.canStartWithSlavebuilder(lock_list, slavebuilder1))
        self.assertFalse(Build.canStartWithSlavebuilder(lock_list, slavebuilder1))
        self.assertTrue(Build.canStartWithSlavebuilder(lock_list, slavebuilder2))
        self.assertTrue(Build.canStartWithSlavebuilder(lock_list, slavebuilder2))
        slave_lock_1.release(slavebuilder1, counting_access)

    def testBuilddirPropType(self):
        import posixpath

        b = self.build

        slavebuilder = Mock()
        b.build_status = Mock()
        b.builder.config.slavebuilddir = 'test'
        slavebuilder.slave.slave_basedir = "/srv/buildbot/slave"
        slavebuilder.slave.path_module = posixpath
        b.getProperties = Mock()
        b.setProperty = Mock()

        b.setupSlaveBuilder(slavebuilder)

        expected_path = '/srv/buildbot/slave/test'

        b.setProperty.assert_has_calls(
            [call('workdir', expected_path, 'slave (deprecated)'),
             call('builddir', expected_path, 'slave')],
            any_order=True)

    def testBuildLocksAcquired(self):
        b = self.build

        slavebuilder = Mock()

        l = SlaveLock('lock')
        claimCount = [0]
        lock_access = l.access('counting')
        l.access = lambda mode: lock_access
        real_lock = b.builder.botmaster.getLockByID(l).getLock(slavebuilder.slave)

        def claim(owner, access):
            claimCount[0] += 1
            return real_lock.old_claim(owner, access)
        real_lock.old_claim = real_lock.claim
        real_lock.claim = claim
        b.setLocks([lock_access])

        step = Mock()
        step.return_value = step
        step.startStep.return_value = SUCCESS
        b.setStepFactories([FakeStepFactory(step)])

        b.startBuild(FakeBuildStatus(), None, slavebuilder)

        self.assertEqual(b.result, SUCCESS)
        self.assertIn(('startStep', (slavebuilder.slave.conn,), {}),
                      step.method_calls)
        self.assertEquals(claimCount[0], 1)

    def testBuildLocksOrder(self):
        """Test that locks are acquired in FIFO order; specifically that
        counting locks cannot jump ahead of exclusive locks"""
        eBuild = self.build

        cBuilder = self.createBuilder()
        cBuild = Build([self.request])
        cBuild.setBuilder(cBuilder)

        eSlavebuilder = Mock()
        cSlavebuilder = Mock()

        slave = eSlavebuilder.slave
        cSlavebuilder.slave = slave

        l = SlaveLock('lock', 2)
        claimLog = []
        realLock = self.master.botmaster.getLockByID(l).getLock(slave)

        def claim(owner, access):
            claimLog.append(owner)
            return realLock.oldClaim(owner, access)
        realLock.oldClaim = realLock.claim
        realLock.claim = claim

        eBuild.setLocks([l.access('exclusive')])
        cBuild.setLocks([l.access('counting')])

        fakeBuild = Mock()
        fakeBuildAccess = l.access('counting')
        realLock.claim(fakeBuild, fakeBuildAccess)

        step = Mock()
        step.return_value = step
        step.startStep.return_value = SUCCESS
        eBuild.setStepFactories([FakeStepFactory(step)])
        cBuild.setStepFactories([FakeStepFactory(step)])

        e = eBuild.startBuild(FakeBuildStatus(), None, eSlavebuilder)
        c = cBuild.startBuild(FakeBuildStatus(), None, cSlavebuilder)
        d = defer.DeferredList([e, c])

        realLock.release(fakeBuild, fakeBuildAccess)

        def check(ign):
            self.assertEqual(eBuild.result, SUCCESS)
            self.assertEqual(cBuild.result, SUCCESS)
            self.assertEquals(claimLog, [fakeBuild, eBuild, cBuild])

        d.addCallback(check)
        return d

    def testBuildWaitingForLocks(self):
        b = self.build

        slavebuilder = Mock()

        l = SlaveLock('lock')
        claimCount = [0]
        lock_access = l.access('counting')
        l.access = lambda mode: lock_access
        real_lock = b.builder.botmaster.getLockByID(l).getLock(slavebuilder.slave)

        def claim(owner, access):
            claimCount[0] += 1
            return real_lock.old_claim(owner, access)
        real_lock.old_claim = real_lock.claim
        real_lock.claim = claim
        b.setLocks([lock_access])

        step = Mock()
        step.return_value = step
        step.startStep.return_value = SUCCESS
        b.setStepFactories([FakeStepFactory(step)])

        real_lock.claim(Mock(), l.access('counting'))

        b.startBuild(FakeBuildStatus(), None, slavebuilder)

        self.assert_(('startStep', (slavebuilder.slave.conn,), {})
                     not in step.method_calls)
        self.assertEquals(claimCount[0], 1)
        self.assert_(b.currentStep is None)
        self.assert_(b._acquiringLock is not None)

    def testStopBuildWaitingForLocks(self):
        b = self.build

        slavebuilder = Mock()

        l = SlaveLock('lock')
        lock_access = l.access('counting')
        l.access = lambda mode: lock_access
        real_lock = b.builder.botmaster.getLockByID(l).getLock(slavebuilder)
        b.setLocks([lock_access])

        step = Mock()
        step.return_value = step
        step.startStep.return_value = SUCCESS
        step.alwaysRun = False
        b.setStepFactories([FakeStepFactory(step)])

        real_lock.claim(Mock(), l.access('counting'))

        def acquireLocks(res=None):
            retval = Build.acquireLocks(b, res)
            b.stopBuild('stop it')
            return retval
        b.acquireLocks = acquireLocks

        b.startBuild(FakeBuildStatus(), None, slavebuilder)

        self.assert_(('startStep', (slavebuilder.slave.conn,), {})
                     not in step.method_calls)
        self.assert_(b.currentStep is None)
        self.assertEqual(b.result, CANCELLED)
        self.assert_(('interrupt', ('stop it',), {}) not in step.method_calls)

    def testStopBuildWaitingForLocks_lostRemote(self):
        b = self.build

        slavebuilder = Mock()

        l = SlaveLock('lock')
        lock_access = l.access('counting')
        l.access = lambda mode: lock_access
        real_lock = b.builder.botmaster.getLockByID(l).getLock(slavebuilder)
        b.setLocks([lock_access])

        step = Mock()
        step.return_value = step
        step.startStep.return_value = SUCCESS
        step.alwaysRun = False
        b.setStepFactories([FakeStepFactory(step)])

        real_lock.claim(Mock(), l.access('counting'))

        def acquireLocks(res=None):
            retval = Build.acquireLocks(b, res)
            b.lostRemote()
            return retval
        b.acquireLocks = acquireLocks

        b.startBuild(FakeBuildStatus(), None, slavebuilder)

        self.assert_(('startStep', (slavebuilder.slave.conn,), {})
                     not in step.method_calls)
        self.assert_(b.currentStep is None)
        self.assertEqual(b.result, RETRY)
        self.assert_(('interrupt', ('stop it',), {}) not in step.method_calls)
        self.build.build_status.setText.assert_called_with(["retry", "lost", "connection"])
        self.build.build_status.setResults.assert_called_with(RETRY)

    def testStopBuildWaitingForStepLocks(self):
        b = self.build

        slavebuilder = Mock()

        l = SlaveLock('lock')
        lock_access = l.access('counting')
        l.access = lambda mode: lock_access
        real_lock = b.builder.botmaster.getLockByID(l).getLock(slavebuilder)

        step = LoggingBuildStep(locks=[lock_access])
        b.setStepFactories([FakeStepFactory(step)])

        real_lock.claim(Mock(), l.access('counting'))

        gotLocks = [False]

        def acquireLocks(res=None):
            gotLocks[0] = True
            retval = LoggingBuildStep.acquireLocks(step, res)
            self.assert_(b.currentStep is step)
            b.stopBuild('stop it')
            return retval
        step.acquireLocks = acquireLocks
        step.setStepStatus = Mock()
        step.step_status = Mock()
        step.step_status.addLog().chunkSize = 10
        step.step_status.getLogs.return_value = []

        b.startBuild(FakeBuildStatus(), None, slavebuilder)

        self.assertEqual(gotLocks, [True])
        self.assert_(('stepStarted', (), {}) in step.step_status.method_calls)
        self.assertEqual(b.result, CANCELLED)

    def testStepDone(self):
        b = self.build
        b.results = [SUCCESS]
        b.result = SUCCESS
        step = FakeBuildStep()
        terminate = b.stepDone(SUCCESS, step)
        self.assertEqual(terminate, False)
        self.assertEqual(b.result, SUCCESS)

    def testStepDoneHaltOnFailure(self):
        b = self.build
        b.results = []
        b.result = SUCCESS
        step = FakeBuildStep()
        step.haltOnFailure = True
        terminate = b.stepDone(FAILURE, step)
        self.assertEqual(terminate, True)
        self.assertEqual(b.result, FAILURE)

    def testStepDoneHaltOnFailureNoFlunkOnFailure(self):
        b = self.build
        b.results = []
        b.result = SUCCESS
        step = FakeBuildStep()
        step.flunkOnFailure = False
        step.haltOnFailure = True
        terminate = b.stepDone(FAILURE, step)
        self.assertEqual(terminate, True)
        self.assertEqual(b.result, SUCCESS)

    def testStepDoneFlunkOnWarningsFlunkOnFailure(self):
        b = self.build
        b.results = []
        b.result = SUCCESS
        step = FakeBuildStep()
        step.flunkOnFailure = True
        step.flunkOnWarnings = True
        b.stepDone(WARNINGS, step)
        terminate = b.stepDone(FAILURE, step)
        self.assertEqual(terminate, False)
        self.assertEqual(b.result, FAILURE)

    def testStepDoneNoWarnOnWarnings(self):
        b = self.build
        b.results = [SUCCESS]
        b.result = SUCCESS
        step = FakeBuildStep()
        step.warnOnWarnings = False
        terminate = b.stepDone(WARNINGS, step)
        self.assertEqual(terminate, False)
        self.assertEqual(b.result, SUCCESS)

    def testStepDoneWarnings(self):
        b = self.build
        b.results = [SUCCESS]
        b.result = SUCCESS
        step = FakeBuildStep()
        terminate = b.stepDone(WARNINGS, step)
        self.assertEqual(terminate, False)
        self.assertEqual(b.result, WARNINGS)

    def testStepDoneFail(self):
        b = self.build
        b.results = [SUCCESS]
        b.result = SUCCESS
        step = FakeBuildStep()
        terminate = b.stepDone(FAILURE, step)
        self.assertEqual(terminate, False)
        self.assertEqual(b.result, FAILURE)

    def testStepDoneFailOverridesWarnings(self):
        b = self.build
        b.results = [SUCCESS, WARNINGS]
        b.result = WARNINGS
        step = FakeBuildStep()
        terminate = b.stepDone(FAILURE, step)
        self.assertEqual(terminate, False)
        self.assertEqual(b.result, FAILURE)

    def testStepDoneWarnOnFailure(self):
        b = self.build
        b.results = [SUCCESS]
        b.result = SUCCESS
        step = FakeBuildStep()
        step.warnOnFailure = True
        step.flunkOnFailure = False
        terminate = b.stepDone(FAILURE, step)
        self.assertEqual(terminate, False)
        self.assertEqual(b.result, WARNINGS)

    def testStepDoneFlunkOnWarnings(self):
        b = self.build
        b.results = [SUCCESS]
        b.result = SUCCESS
        step = FakeBuildStep()
        step.flunkOnWarnings = True
        terminate = b.stepDone(WARNINGS, step)
        self.assertEqual(terminate, False)
        self.assertEqual(b.result, FAILURE)

    def testStepDoneHaltOnFailureFlunkOnWarnings(self):
        b = self.build
        b.results = [SUCCESS]
        b.result = SUCCESS
        step = FakeBuildStep()
        step.flunkOnWarnings = True
        self.haltOnFailure = True
        terminate = b.stepDone(WARNINGS, step)
        self.assertEqual(terminate, False)
        self.assertEqual(b.result, FAILURE)

    def testStepDoneWarningsDontOverrideFailure(self):
        b = self.build
        b.results = [FAILURE]
        b.result = FAILURE
        step = FakeBuildStep()
        terminate = b.stepDone(WARNINGS, step)
        self.assertEqual(terminate, False)
        self.assertEqual(b.result, FAILURE)

    def testStepDoneRetryOverridesAnythingElse(self):
        b = self.build
        b.results = [RETRY]
        b.result = RETRY
        step = FakeBuildStep()
        step.alwaysRun = True
        b.stepDone(WARNINGS, step)
        b.stepDone(FAILURE, step)
        b.stepDone(SUCCESS, step)
        terminate = b.stepDone(EXCEPTION, step)
        self.assertEqual(terminate, True)
        self.assertEqual(b.result, RETRY)


class TestMultipleSourceStamps(unittest.TestCase):

    def setUp(self):
        r = FakeRequest()
        s1 = FakeSource()
        s1.repository = "repoA"
        s1.codebase = "A"
        s1.changes = [FakeChange(10), FakeChange(11)]
        s1.revision = "12345"
        s2 = FakeSource()
        s2.repository = "repoB"
        s2.codebase = "B"
        s2.changes = [FakeChange(12), FakeChange(13)]
        s2.revision = "67890"
        s3 = FakeSource()
        s3.repository = "repoC"
        # no codebase defined
        s3.changes = [FakeChange(14), FakeChange(15)]
        s3.revision = "111213"
        r.sources.extend([s1, s2, s3])

        self.build = Build([r])

    def test_buildReturnSourceStamp(self):
        """
        Test that a build returns the correct sourcestamp
        """
        source1 = self.build.getSourceStamp("A")
        source2 = self.build.getSourceStamp("B")

        self.assertEqual([source1.repository, source1.revision], ["repoA", "12345"])
        self.assertEqual([source2.repository, source2.revision], ["repoB", "67890"])

    def test_buildReturnSourceStamp_empty_codebase(self):
        """
        Test that a build returns the correct sourcestamp if codebase is empty
        """
        codebase = ''
        source3 = self.build.getSourceStamp(codebase)
        self.assertTrue(source3 is not None)
        self.assertEqual([source3.repository, source3.revision], ["repoC", "111213"])


class TestBuildBlameList(unittest.TestCase):

    def setUp(self):
        self.sourceByMe = FakeSource()
        self.sourceByMe.repository = "repoA"
        self.sourceByMe.codebase = "A"
        self.sourceByMe.changes = [FakeChange(10), FakeChange(11)]
        self.sourceByMe.changes[0].who = "me"
        self.sourceByMe.changes[1].who = "me"

        self.sourceByHim = FakeSource()
        self.sourceByHim.repository = "repoB"
        self.sourceByHim.codebase = "B"
        self.sourceByHim.changes = [FakeChange(12), FakeChange(13)]
        self.sourceByHim.changes[0].who = "him"
        self.sourceByHim.changes[1].who = "him"

        self.patchSource = FakeSource()
        self.patchSource.repository = "repoB"
        self.patchSource.codebase = "B"
        self.patchSource.changes = []
        self.patchSource.revision = "67890"
        self.patchSource.patch_info = ("jeff", "jeff's new feature")

    def test_blamelist_for_changes(self):
        r = FakeRequest()
        r.sources.extend([self.sourceByMe, self.sourceByHim])
        build = Build([r])
        blamelist = build.blamelist()
        self.assertEqual(blamelist, ['him', 'me'])

    def test_blamelist_for_patch(self):
        r = FakeRequest()
        r.sources.extend([self.patchSource])
        build = Build([r])
        blamelist = build.blamelist()
        self.assertEqual(blamelist, ['jeff'])


class TestSetupProperties_MultipleSources(unittest.TestCase):

    """
    Test that the property values, based on the available requests, are
    initialized properly
    """

    def setUp(self):
        self.props = {}
        r = FakeRequest()
        r.sources = []
        r.sources.append(FakeSource())
        r.sources[0].changes = [FakeChange()]
        r.sources[0].repository = "http://svn-repo-A"
        r.sources[0].codebase = "A"
        r.sources[0].branch = "develop"
        r.sources[0].revision = "12345"
        r.sources.append(FakeSource())
        r.sources[1].changes = [FakeChange()]
        r.sources[1].repository = "http://svn-repo-B"
        r.sources[1].codebase = "B"
        r.sources[1].revision = "34567"
        self.build = Build([r])
        self.build.setStepFactories([])
        self.builder = Mock()
        self.build.setBuilder(self.builder)
        self.build.build_status = FakeBuildStatus()
        # record properties that will be set
        self.build.build_status.setProperty = self.setProperty

    def setProperty(self, n, v, s, runtime=False):
        if s not in self.props:
            self.props[s] = {}
        if not self.props[s]:
            self.props[s] = {}
        self.props[s][n] = v

    def test_sourcestamp_properties_not_set(self):
        self.build.setupProperties()
        self.assertTrue("codebase" not in self.props["Build"])
        self.assertTrue("revision" not in self.props["Build"])
        self.assertTrue("branch" not in self.props["Build"])
        self.assertTrue("project" not in self.props["Build"])
        self.assertTrue("repository" not in self.props["Build"])


class TestSetupProperties_SingleSource(unittest.TestCase):

    """
    Test that the property values, based on the available requests, are
    initialized properly
    """

    def setUp(self):
        self.props = {}
        r = FakeRequest()
        r.sources = []
        r.sources.append(FakeSource())
        r.sources[0].changes = [FakeChange()]
        r.sources[0].repository = "http://svn-repo-A"
        r.sources[0].codebase = "A"
        r.sources[0].branch = "develop"
        r.sources[0].revision = "12345"
        self.build = Build([r])
        self.build.setStepFactories([])
        self.builder = Mock()
        self.build.setBuilder(self.builder)
        self.build.build_status = FakeBuildStatus()
        # record properties that will be set
        self.build.build_status.setProperty = self.setProperty

    def setProperty(self, n, v, s, runtime=False):
        if s not in self.props:
            self.props[s] = {}
        if not self.props[s]:
            self.props[s] = {}
        self.props[s][n] = v

    def test_properties_codebase(self):
        self.build.setupProperties()
        codebase = self.props["Build"]["codebase"]
        self.assertEqual(codebase, "A")

    def test_properties_repository(self):
        self.build.setupProperties()
        repository = self.props["Build"]["repository"]
        self.assertEqual(repository, "http://svn-repo-A")

    def test_properties_revision(self):
        self.build.setupProperties()
        revision = self.props["Build"]["revision"]
        self.assertEqual(revision, "12345")

    def test_properties_branch(self):
        self.build.setupProperties()
        branch = self.props["Build"]["branch"]
        self.assertEqual(branch, "develop")

    def test_property_project(self):
        self.build.setupProperties()
        project = self.props["Build"]["project"]
        self.assertEqual(project, '')


class TestBuildProperties(unittest.TestCase):

    """
    Test that a Build has the necessary L{IProperties} methods, and that they
    properly delegate to the C{build_status} attribute - so really just a test
    of the L{IProperties} adapter.
    """

    def setUp(self):
        r = FakeRequest()
        r.sources = [FakeSource()]
        r.sources[0].changes = [FakeChange()]
        r.sources[0].revision = "12345"
        self.build = Build([r])
        self.build.setStepFactories([])
        self.builder = Mock()
        self.build.setBuilder(self.builder)
        self.build_status = FakeBuildStatus()
        self.build.startBuild(self.build_status, None, Mock())

    def test_getProperty(self):
        self.build.getProperty('x')
        self.build_status.getProperty.assert_called_with('x', None)

    def test_getProperty_default(self):
        self.build.getProperty('x', 'nox')
        self.build_status.getProperty.assert_called_with('x', 'nox')

    def test_setProperty(self):
        self.build.setProperty('n', 'v', 's')
        self.build_status.setProperty.assert_called_with('n', 'v', 's',
                                                         runtime=True)

    def test_hasProperty(self):
        self.build_status.hasProperty.return_value = True
        self.assertTrue(self.build.hasProperty('p'))
        self.build_status.hasProperty.assert_called_with('p')

    def test_has_propkey(self):
        self.build_status.has_propkey.return_value = True
        self.assertTrue(self.build.has_propkey('p'))
        # has_propkey calls through to hasProperty
        self.build_status.hasProperty.assert_called_with('p')

    def test_render(self):
        self.build.render("xyz")
        self.build_status.render.assert_called_with("xyz")<|MERGE_RESOLUTION|>--- conflicted
+++ resolved
@@ -136,11 +136,8 @@
         self.slave = slave.FakeSlave()
         self.builder = self.createBuilder()
         self.build = Build([r])
-<<<<<<< HEAD
         self.build.conn = fakeprotocol.FakeConnection(self.master, self.slave)
-=======
         self.build.master = self.master
->>>>>>> 5144d2de
         self.build.setBuilder(self.builder)
 
     def createBuilder(self):
