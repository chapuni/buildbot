# This file is part of Buildbot.  Buildbot is free software: you can
# redistribute it and/or modify it under the terms of the GNU General Public
# License as published by the Free Software Foundation, version 2.
#
# This program is distributed in the hope that it will be useful, but WITHOUT
# ANY WARRANTY; without even the implied warranty of MERCHANTABILITY or FITNESS
# FOR A PARTICULAR PURPOSE.  See the GNU General Public License for more
# details.
#
# You should have received a copy of the GNU General Public License along with
# this program; if not, write to the Free Software Foundation, Inc., 51
# Franklin Street, Fifth Floor, Boston, MA 02110-1301 USA.
#
# Copyright Buildbot Team Members

import mock
from twisted.trial import unittest
from twisted.internet import defer, task
from buildbot import config
from buildbot.test.fake import fakedb
from buildbot.schedulers import basic
from buildbot.test.util import scheduler

class CommonStuffMixin(object):

    def makeScheduler(self, klass, **kwargs_override):
        kwargs = dict(name="tsched", treeStableTimer=60,
                      builderNames=['tbuild'])
        kwargs.update(kwargs_override)
        sched = self.attachScheduler(klass(**kwargs), self.SCHEDULERID)

        # add a Clock to help checking timing issues
        self.clock = sched._reactor = task.Clock()

        # keep track of builds in self.events
        self.events = []
        def addBuildsetForChanges(reason='', external_idstring=None, changeids=[]):
            self.assertEqual(external_idstring, None)
            self.assertEqual(reason, 'scheduler') # basic schedulers all use this
            self.events.append('B%s@%d' % (`changeids`.replace(' ',''),
                                           self.clock.seconds()))
            return defer.succeed(None)
        sched.addBuildsetForChanges = addBuildsetForChanges

        # see self.assertConsumingChanges
        self.consumingChanges = None
        def startConsumingChanges(**kwargs):
            self.consumingChanges = kwargs
            return defer.succeed(None)
        sched.startConsumingChanges = startConsumingChanges

        return sched

    def assertConsumingChanges(self, **kwargs):
        self.assertEqual(self.consumingChanges, kwargs)

class BaseBasicScheduler(CommonStuffMixin,
        scheduler.SchedulerMixin, unittest.TestCase):

    SCHEDULERID = 244

    # a custom subclass since we're testing the base class.  This basically
    # re-implements SingleBranchScheduler, but with more asserts
    class Subclass(basic.BaseBasicScheduler):
        timer_started = False
        def getChangeFilter(self, *args, **kwargs):
            return kwargs.get('change_filter')

        def getTimerNameForChange(self, change):
            self.timer_started = True
            return "xxx"

        def getChangeClassificationsForTimer(self, schedulerid, timer_name):
            assert timer_name == "xxx"
            assert schedulerid == BaseBasicScheduler.SCHEDULERID
            return self.master.db.schedulers.getChangeClassifications(schedulerid)

    def setUp(self):
        self.setUpScheduler()

    def tearDown(self):
        self.tearDownScheduler()

    # tests

    def test_constructor_positional_exception(self):
        self.assertRaises(config.ConfigErrors,
                lambda : self.Subclass("tsched", "master", 60))

    def test_activate_no_treeStableTimer(self):
        cf = mock.Mock('cf')
        fII = mock.Mock('fII')
        sched = self.makeScheduler(self.Subclass, treeStableTimer=None, change_filter=cf,
                                   fileIsImportant=fII)

        self.db.schedulers.fakeClassifications(self.SCHEDULERID, { 20 : True })

        d = sched.activate()

        # check that the scheduler has started to consume changes, and the
        # classifications *have* been flushed, since they will not be used
        def check(_):
            self.assertConsumingChanges(fileIsImportant=fII, change_filter=cf,
                                        onlyImportant=False)
            self.db.schedulers.assertClassifications(self.SCHEDULERID, {})
        d.addCallback(check)
        d.addCallback(lambda _ : sched.deactivate())
        return d

    def test_subclass_fileIsImportant(self):
        class Subclass(self.Subclass):
            def fileIsImportant(self, change):
                return False
        sched = self.makeScheduler(Subclass, onlyImportant=True)
        self.failUnlessEqual(Subclass.fileIsImportant.__get__(sched), sched.fileIsImportant)

    def test_activate_treeStableTimer(self):
        cf = mock.Mock()
        sched = self.makeScheduler(self.Subclass, treeStableTimer=10, change_filter=cf)

        self.db.schedulers.fakeClassifications(self.SCHEDULERID, { 20 : True })
        self.master.db.insertTestData([
            fakedb.Change(changeid=20),
            fakedb.SchedulerChange(schedulerid=self.SCHEDULERID,
                                                changeid=20, important=1)
        ])

        d = sched.activate()

        # check that the scheduler has started to consume changes, and no
        # classifications have been flushed.  Furthermore, the existing
        # classification should have been acted on, so the timer should be
        # running
        def check(_):
            self.assertConsumingChanges(fileIsImportant=None, change_filter=cf,
                                        onlyImportant=False)
            self.db.schedulers.assertClassifications(self.SCHEDULERID, { 20 : True })
            self.assertTrue(sched.timer_started)
            self.assertEqual(sched.getPendingBuildTimes(), [ 10 ])
            self.clock.advance(10)
            self.assertEqual(sched.getPendingBuildTimes(), [])
        d.addCallback(check)
        d.addCallback(lambda _ : sched.deactivate())
        return d

    def test_gotChange_no_treeStableTimer_unimportant(self):
        sched = self.makeScheduler(self.Subclass, treeStableTimer=None, branch='master')

        sched.activate()

        d = sched.gotChange(self.makeFakeChange(branch='master', number=13), False)
        def check(_):
            self.assertEqual(self.events, [])
        d.addCallback(check)

        d.addCallback(lambda _ : sched.deactivate())

    def test_gotChange_no_treeStableTimer_important(self):
        sched = self.makeScheduler(self.Subclass, treeStableTimer=None, branch='master')

        sched.activate()

        d = sched.gotChange(self.makeFakeChange(branch='master', number=13), True)
        def check(_):
            self.assertEqual(self.events, [ 'B[13]@0' ])
        d.addCallback(check)

        d.addCallback(lambda _ : sched.deactivate())

    def test_gotChange_treeStableTimer_unimportant(self):
        sched = self.makeScheduler(self.Subclass, treeStableTimer=10, branch='master')

        sched.activate()

        d = sched.gotChange(self.makeFakeChange(branch='master', number=13), False)
        def check(_):
            self.assertEqual(self.events, [])
        d.addCallback(check)
        d.addCallback(lambda _ : self.clock.advance(10))
        d.addCallback(check) # should still be empty

        d.addCallback(lambda _ : sched.deactivate())

    def test_gotChange_treeStableTimer_important(self):
        sched = self.makeScheduler(self.Subclass, treeStableTimer=10, branch='master')

        sched.activate()

        d = sched.gotChange(self.makeFakeChange(branch='master', number=13), True)
        d.addCallback(lambda _ : self.clock.advance(10))
        def check(_):
            self.assertEqual(self.events, [ 'B[13]@10' ])
        d.addCallback(check)

        d.addCallback(lambda _ : sched.deactivate())

    @defer.inlineCallbacks
    def test_gotChange_treeStableTimer_sequence(self):
        sched = self.makeScheduler(self.Subclass, treeStableTimer=9, branch='master')
        self.master.db.insertTestData([
            fakedb.Change(changeid=1, branch='master', when_timestamp=1110),
            fakedb.ChangeFile(changeid=1, filename='readme.txt'),
            fakedb.Change(changeid=2, branch='master', when_timestamp=2220),
            fakedb.ChangeFile(changeid=2, filename='readme.txt'),
            fakedb.Change(changeid=3, branch='master', when_timestamp=3330),
            fakedb.ChangeFile(changeid=3, filename='readme.txt'),
            fakedb.Change(changeid=4, branch='master', when_timestamp=4440),
            fakedb.ChangeFile(changeid=4, filename='readme.txt'),
        ])
        sched.activate()

        self.clock.advance(2220)

        # this important change arrives at 2220, so the stable timer will last
        # until 2229
        yield sched.gotChange(
                self.makeFakeChange(branch='master', number=1, when=2220),
                True)
        self.assertEqual(self.events, [])
        self.assertEqual(sched.getPendingBuildTimes(), [2229])
        self.db.schedulers.assertClassifications(self.SCHEDULERID, { 1 : True })

        # but another (unimportant) change arrives before then
        self.clock.advance(6) # to 2226
        self.assertEqual(self.events, [])

        yield sched.gotChange(
                self.makeFakeChange(branch='master', number=2, when=2226),
                False)
        self.assertEqual(self.events, [])
        self.assertEqual(sched.getPendingBuildTimes(), [2235])
        self.db.schedulers.assertClassifications(self.SCHEDULERID, { 1 : True, 2 : False })

        self.clock.advance(3) # to 2229
        self.assertEqual(self.events, [])

        self.clock.advance(3) # to 2232
        self.assertEqual(self.events, [])

        # another important change arrives at 2232
        yield sched.gotChange(
                self.makeFakeChange(branch='master', number=3, when=2232),
                True)
        self.assertEqual(self.events, [])
        self.assertEqual(sched.getPendingBuildTimes(), [2241])
        self.db.schedulers.assertClassifications(self.SCHEDULERID, { 1 : True, 2 : False, 3 : True })

        self.clock.advance(3) # to 2235
        self.assertEqual(self.events, [])

        # finally, time to start the build!
        self.clock.advance(6) # to 2241
        self.assertEqual(self.events, [ 'B[1,2,3]@2241' ])
        self.assertEqual(sched.getPendingBuildTimes(), [])
        self.db.schedulers.assertClassifications(self.SCHEDULERID, { })

        yield sched.deactivate()


class SingleBranchScheduler(CommonStuffMixin,
        scheduler.SchedulerMixin, unittest.TestCase):

    SCHEDULERID = 245

    def setUp(self):
        self.setUpScheduler()

    def tearDown(self):
        self.tearDownScheduler()

    def test_constructor_branch_mandatory(self):
        self.assertRaises(config.ConfigErrors,
                lambda : basic.SingleBranchScheduler(name="tsched", treeStableTimer=60))

    def test_constructor_no_branch_but_filter(self):
        # this shouldn't fail
        basic.SingleBranchScheduler(name="tsched", treeStableTimer=60,
                builderNames=['a','b'], change_filter=mock.Mock())

    def test_constructor_branches_forbidden(self):
        self.assertRaises(config.ConfigErrors,
                lambda : basic.SingleBranchScheduler(name="tsched", treeStableTimer=60, branches='x'))

    def test_gotChange_treeStableTimer_important(self):
        # this looks suspiciously like the same test above, because SingleBranchScheduler
        # is about the same as the test subclass used above
        sched = self.makeScheduler(basic.SingleBranchScheduler,
                            treeStableTimer=10, branch='master')

        sched.activate()

        d = sched.gotChange(self.makeFakeChange(branch='master', number=13), True)
        d.addCallback(lambda _ : self.clock.advance(10))
        def check(_):
            self.assertEqual(self.events, [ 'B[13]@10' ])
        d.addCallback(check)

        d.addCallback(lambda _ : sched.deactivate())


class AnyBranchScheduler(CommonStuffMixin,
        scheduler.SchedulerMixin, unittest.TestCase):

    SCHEDULERID = 246

    def setUp(self):
        self.setUpScheduler()

    def tearDown(self):
        self.tearDownScheduler()

    def test_constructor_branch_forbidden(self):
        self.assertRaises(config.ConfigErrors,
                lambda : basic.SingleBranchScheduler(name="tsched", treeStableTimer=60, branch='x'))

    def test_gotChange_treeStableTimer_multiple_branches(self):
        """Two changes with different branches get different treeStableTimers"""
        sched = self.makeScheduler(basic.AnyBranchScheduler,
                            treeStableTimer=10, branches=['master', 'devel', 'boring'])

        sched.activate()

        def mkch(**kwargs):
            ch = self.makeFakeChange(**kwargs)
            self.db.changes.fakeAddChangeInstance(ch)
            return ch

        d = defer.succeed(None)
        d.addCallback(lambda _ :
                sched.gotChange(mkch(branch='master', number=13), True))
        d.addCallback(lambda _ :
                self.assertEqual(sched.getPendingBuildTimes(), [10]))
        d.addCallback(lambda _ :
                self.clock.advance(1)) # time is now 1
        d.addCallback(lambda _ :
                sched.gotChange(mkch(branch='master', number=14), False))
        d.addCallback(lambda _ :
                self.assertEqual(sched.getPendingBuildTimes(), [11]))
        d.addCallback(lambda _ :
                sched.gotChange(mkch(branch='boring', number=15), False))
        d.addCallback(lambda _ :
                self.clock.pump([1]*4)) # time is now 5
        d.addCallback(lambda _ :
                sched.gotChange(mkch(branch='devel', number=16), True))
        d.addCallback(lambda _ :
                self.assertEqual(sorted(sched.getPendingBuildTimes()), [11,15]))
        d.addCallback(lambda _ :
                self.clock.pump([1]*10)) # time is now 15
        def check(_):
            self.assertEqual(self.events, [ 'B[13,14]@11', 'B[16]@15' ])
        d.addCallback(check)

<<<<<<< HEAD
        d.addCallback(lambda _ : sched.deactivate())
=======
        d.addCallback(lambda _ : sched.stopService())

    def test_gotChange_treeStableTimer_multiple_repositories(self):
        """Two repositories, even with the same branch name, have different treeStableTimers"""
        sched = self.makeScheduler(basic.AnyBranchScheduler,
                            treeStableTimer=10, branches=['master'])

        sched.startService()

        def mkch(**kwargs):
            ch = self.makeFakeChange(**kwargs)
            self.db.changes.fakeAddChangeInstance(ch)
            return ch

        d = defer.succeed(None)
        d.addCallback(lambda _ :
                sched.gotChange(mkch(branch='master', repository="repo", number=13), True))
        d.addCallback(lambda _ :
                self.clock.advance(1)) # time is now 1
        d.addCallback(lambda _ :
                sched.gotChange(mkch(branch='master', repository="repo", number=14), False))
        d.addCallback(lambda _ :
                sched.gotChange(mkch(branch='master', repository="other_repo", number=15), False))
        d.addCallback(lambda _ :
                self.clock.pump([1]*4)) # time is now 5
        d.addCallback(lambda _ :
                sched.gotChange(mkch(branch='master', repository="other_repo", number=17), True))
        d.addCallback(lambda _ :
                self.clock.pump([1]*10)) # time is now 15
        def check(_):
            self.assertEqual(self.events, [ 'B[13,14]@11', 'B[15,17]@15' ])
        d.addCallback(check)

        d.addCallback(lambda _ : sched.stopService())

    def test_gotChange_treeStableTimer_multiple_projects(self):
        """Two projects, even with the same branch name, have different treeStableTimers"""
        sched = self.makeScheduler(basic.AnyBranchScheduler,
                            treeStableTimer=10, branches=['master'])

        sched.startService()

        def mkch(**kwargs):
            ch = self.makeFakeChange(**kwargs)
            self.db.changes.fakeAddChangeInstance(ch)
            return ch

        d = defer.succeed(None)
        d.addCallback(lambda _ :
                sched.gotChange(mkch(branch='master', project="proj", number=13), True))
        d.addCallback(lambda _ :
                self.clock.advance(1)) # time is now 1
        d.addCallback(lambda _ :
                sched.gotChange(mkch(branch='master', project="proj", number=14), False))
        d.addCallback(lambda _ :
                sched.gotChange(mkch(branch='master', project="other_proj", number=15), False))
        d.addCallback(lambda _ :
                self.clock.pump([1]*4)) # time is now 5
        d.addCallback(lambda _ :
                sched.gotChange(mkch(branch='master', project="other_proj", number=17), True))
        d.addCallback(lambda _ :
                self.clock.pump([1]*10)) # time is now 15
        def check(_):
            self.assertEqual(self.events, [ 'B[13,14]@11', 'B[15,17]@15' ])
        d.addCallback(check)

        d.addCallback(lambda _ : sched.stopService())

    def test_gotChange_treeStableTimer_multiple_codebases(self):
        """Two codebases, even with the same branch name, have different treeStableTimers"""
        sched = self.makeScheduler(basic.AnyBranchScheduler,
                            treeStableTimer=10, branches=['master'])

        sched.startService()

        def mkch(**kwargs):
            ch = self.makeFakeChange(**kwargs)
            self.db.changes.fakeAddChangeInstance(ch)
            return ch

        d = defer.succeed(None)
        d.addCallback(lambda _ :
                sched.gotChange(mkch(branch='master', codebase="base", number=13), True))
        d.addCallback(lambda _ :
                self.clock.advance(1)) # time is now 1
        d.addCallback(lambda _ :
                sched.gotChange(mkch(branch='master', codebase="base", number=14), False))
        d.addCallback(lambda _ :
                sched.gotChange(mkch(branch='master', codebase="other_base", number=15), False))
        d.addCallback(lambda _ :
                self.clock.pump([1]*4)) # time is now 5
        d.addCallback(lambda _ :
                sched.gotChange(mkch(branch='master', codebase="other_base", number=17), True))
        d.addCallback(lambda _ :
                self.clock.pump([1]*10)) # time is now 15
        def check(_):
            self.assertEqual(self.events, [ 'B[13,14]@11', 'B[15,17]@15' ])
        d.addCallback(check)

        d.addCallback(lambda _ : sched.stopService())
>>>>>>> 16d87bb2
<|MERGE_RESOLUTION|>--- conflicted
+++ resolved
@@ -350,10 +350,7 @@
             self.assertEqual(self.events, [ 'B[13,14]@11', 'B[16]@15' ])
         d.addCallback(check)
 
-<<<<<<< HEAD
-        d.addCallback(lambda _ : sched.deactivate())
-=======
-        d.addCallback(lambda _ : sched.stopService())
+        d.addCallback(lambda _ : sched.deactivate())
 
     def test_gotChange_treeStableTimer_multiple_repositories(self):
         """Two repositories, even with the same branch name, have different treeStableTimers"""
@@ -386,7 +383,7 @@
             self.assertEqual(self.events, [ 'B[13,14]@11', 'B[15,17]@15' ])
         d.addCallback(check)
 
-        d.addCallback(lambda _ : sched.stopService())
+        d.addCallback(lambda _ : sched.deactivate())
 
     def test_gotChange_treeStableTimer_multiple_projects(self):
         """Two projects, even with the same branch name, have different treeStableTimers"""
@@ -419,7 +416,7 @@
             self.assertEqual(self.events, [ 'B[13,14]@11', 'B[15,17]@15' ])
         d.addCallback(check)
 
-        d.addCallback(lambda _ : sched.stopService())
+        d.addCallback(lambda _ : sched.deactivate())
 
     def test_gotChange_treeStableTimer_multiple_codebases(self):
         """Two codebases, even with the same branch name, have different treeStableTimers"""
@@ -452,5 +449,4 @@
             self.assertEqual(self.events, [ 'B[13,14]@11', 'B[15,17]@15' ])
         d.addCallback(check)
 
-        d.addCallback(lambda _ : sched.stopService())
->>>>>>> 16d87bb2
+        d.addCallback(lambda _ : sched.deactivate())