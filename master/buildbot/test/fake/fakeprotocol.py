--- conflicted
+++ resolved
@@ -41,15 +41,9 @@
         self.builders = dict((b, False) for b in builders)
         return defer.succeed(None)
 
-<<<<<<< HEAD
-    def startCommands(self, remoteCommand, builderName, commandId, commandName, args):
-        self.remoteCalls.append(('startCommands', remoteCommand, builderName,
-                                 commandId, commandName, args))
-=======
     def remoteStartCommand(self, remoteCommand, builderName, commandId, commandName, args):
         self.remoteCalls.append(('remoteStartCommand', remoteCommand, builderName,
-            commandId, commandName, args))
->>>>>>> df0065d0
+                                 commandId, commandName, args))
         return defer.succeed(None)
 
     def remoteShutdown(self):
