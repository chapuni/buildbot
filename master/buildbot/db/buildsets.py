--- conflicted
+++ resolved
@@ -61,13 +61,6 @@
             fireOnOneErrback=True, consumeErrors=True)
         sourcestampids = [r[1] for r in sourcestamps]
 
-<<<<<<< HEAD
-=======
-    @defer.inlineCallbacks
-    def addBuildset(self, sourcestampsetid, reason, properties, builderNames,
-                    external_idstring=None, _reactor=reactor):
-
->>>>>>> 86f34556
         def thd(conn):
             buildsets_tbl = self.db.model.buildsets
 
@@ -125,9 +118,6 @@
             transaction.commit()
 
             return (bsid, brids)
-<<<<<<< HEAD
-        defer.returnValue((yield self.db.pool.do(thd)))
-=======
 
         bsid, brids = yield self.db.pool.do(thd)
 
@@ -135,7 +125,6 @@
         self.getBuildsetProperties.cache.put(bsid, BsProps(properties))
 
         defer.returnValue((bsid, brids))
->>>>>>> 86f34556
 
     def completeBuildset(self, bsid, results, complete_at=None,
                          _reactor=reactor):
@@ -212,24 +201,8 @@
                                   for row in res.fetchall()]))
         return self.db.pool.do(thd)
 
-<<<<<<< HEAD
+    @base.cached("BuildsetProperties")
     def getBuildsetProperties(self, bsid):
-=======
-    @base.cached("BuildsetProperties")
-    def getBuildsetProperties(self, buildsetid):
-        """
-        Return the properties for a buildset, in the same format they were
-        given to L{addBuildset}.
-
-        Note that this method does not distinguish a nonexistent buildset from
-        a buildset with no properties, and returns C{{}} in either case.
-
-        @param buildsetid: buildset ID
-
-        @returns: dictionary mapping property name to (value, source), via
-        Deferred
-        """
->>>>>>> 86f34556
         def thd(conn):
             bsp_tbl = self.db.model.buildset_properties
             q = sa.select(
