# Travis CI configuration file
# http://about.travis-ci.org/docs/

language: python

# Available Python versions:
# http://about.travis-ci.org/docs/user/ci-environment/#Python-VM-images
python:
  # "2.5" -- not supported by Travis CI anymore
  - "2.6"
  - "2.7"

env:
  - TWISTED=11.1.0 SQLALCHEMY=latest SQLALCHEMY_MIGRATE=0.7.1
  - TWISTED=12.2.0 SQLALCHEMY=latest SQLALCHEMY_MIGRATE=0.7.1
  - TWISTED=13.0.0 SQLALCHEMY=latest SQLALCHEMY_MIGRATE=0.7.1
  - TWISTED=latest SQLALCHEMY=latest SQLALCHEMY_MIGRATE=latest

matrix:
  include:
    # Test different versions on SQLAlchemy
    - python: "2.7"
      env: TWISTED=12.0.0 SQLALCHEMY=0.6.0 SQLALCHEMY_MIGRATE=0.7.1
    - python: "2.7"
      env: TWISTED=12.0.0 SQLALCHEMY=0.6.8 SQLALCHEMY_MIGRATE=0.7.1
    - python: "2.7"
      env: TWISTED=12.0.0 SQLALCHEMY=0.7.0 SQLALCHEMY_MIGRATE=0.7.1
    - python: "2.7"
      env: TWISTED=12.0.0 SQLALCHEMY=0.7.4 SQLALCHEMY_MIGRATE=0.7.1
    - python: "2.7"
      env: TWISTED=12.0.0 SQLALCHEMY=0.7.8 SQLALCHEMY_MIGRATE=0.7.1
    - python: "2.7"
      env: TWISTED=12.0.0 SQLALCHEMY=latest SQLALCHEMY_MIGRATE=0.6.1

    # Test different versions of SQLAlchemy-migrate
    - python: "2.7"
      env: TWISTED=12.0.0 SQLALCHEMY=latest SQLALCHEMY_MIGRATE=0.6.1
    - python: "2.7"
      env: TWISTED=12.0.0 SQLALCHEMY=latest SQLALCHEMY_MIGRATE=0.7.1
    - python: "2.7"
      env: TWISTED=12.0.0 SQLALCHEMY=latest SQLALCHEMY_MIGRATE=0.7.2

before_install:
  # Disable SSH host key checking. Otherwize ssh will ask confirmation from
  # command prompt.
  - echo -e "Host github.com\n\tStrictHostKeyChecking no\n" >> ~/.ssh/config

  # Install fresh Node.js from PPA
  - sudo add-apt-repository -y ppa:chris-lea/node.js
  - sudo apt-get update -qq
  - sudo apt-get install -qq nodejs

# Dependencies installation commands
install:
<<<<<<< HEAD
  # Fetch objects and tags from upstream git repository.
  # Required for proper work of `git describe`.
  - git describe || true
  - git remote add upstream git://github.com/buildbot/buildbot.git
  - git fetch upstream --tags
  - git fetch origin --tags
  - |
    DEPTH=300;
    while [ "$(git describe 2> /dev/null)" == "" ]; do
      DEPTH=$(($DEPTH+200));
      git fetch origin --depth=$DEPTH --quiet;
    done
  - git describe

  # zope.interface dropped Python 2.5 support in 4.0.0
  - "[ $TRAVIS_PYTHON_VERSION != '2.5' ] || pip install 'zope.interface<4.0.0'"
  # Python 2.5 doesn't have multiprocessing natively
  - "[ $TRAVIS_PYTHON_VERSION != '2.5' ] || pip install multiprocessing"
=======
>>>>>>> f0d1161c
  - "[ $TWISTED = latest ] || pip install Twisted==$TWISTED"
  - "[ $SQLALCHEMY = latest ] || pip install sqlalchemy==$SQLALCHEMY"
  - "[ $SQLALCHEMY_MIGRATE = latest ] || pip install sqlalchemy-migrate==$SQLALCHEMY_MIGRATE"
  - (cd master; python setup.py develop)
  - (cd slave;  python setup.py develop)
  - (cd www;    python setup.py develop)
  # mock is preinstalled on Travis
  # txgithub requires Twisted >= 12.3.0
  - pip install txgithub
  # txrequests support only Python 2.6 and 2.7.
  - pip install txrequests

  # Determine is current configuration is latest
  - |
    if [[ $TRAVIS_PYTHON_VERSION == '2.7' && $TWISTED == latest && \
          $SQLALCHEMY = latest && $SQLALCHEMY_MIGRATE = latest ]]; then
      export IS_LATEST=true
    else
      export IS_LATEST=false
    fi;

  # Run additional tests only in latest configuration
  - "[ $IS_LATEST = false ] || pip install pylint"
  - "[ $IS_LATEST = false ] || pip install pyflakes"
  - "[ $IS_LATEST = false ] || pip install sphinx"
  - "[ $IS_LATEST = false ] || pip install pep8"

# Tests running commands
script:
  - trial --reporter=text --rterrors buildbot.test
  - trial --reporter=text --rterrors buildslave.test

  # Run additional tests only in latest configuration
  - "[ $IS_LATEST = false ] || make pylint"
  - "[ $IS_LATEST = false ] || make pyflakes"
  - "[ $IS_LATEST = false ] || make docs"
  - "[ $IS_LATEST = false ] || make pep8"

notifications:
  email: false<|MERGE_RESOLUTION|>--- conflicted
+++ resolved
@@ -52,7 +52,6 @@
 
 # Dependencies installation commands
 install:
-<<<<<<< HEAD
   # Fetch objects and tags from upstream git repository.
   # Required for proper work of `git describe`.
   - git describe || true
@@ -67,12 +66,6 @@
     done
   - git describe
 
-  # zope.interface dropped Python 2.5 support in 4.0.0
-  - "[ $TRAVIS_PYTHON_VERSION != '2.5' ] || pip install 'zope.interface<4.0.0'"
-  # Python 2.5 doesn't have multiprocessing natively
-  - "[ $TRAVIS_PYTHON_VERSION != '2.5' ] || pip install multiprocessing"
-=======
->>>>>>> f0d1161c
   - "[ $TWISTED = latest ] || pip install Twisted==$TWISTED"
   - "[ $SQLALCHEMY = latest ] || pip install sqlalchemy==$SQLALCHEMY"
   - "[ $SQLALCHEMY_MIGRATE = latest ] || pip install sqlalchemy-migrate==$SQLALCHEMY_MIGRATE"
