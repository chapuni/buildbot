from __future__ import generators

import sys, time, os.path
import urllib

from twisted.web import html, resource

from buildbot import util
from buildbot import version
from buildbot.status.web.base import HtmlResource
#from buildbot.status.web.base import Box, HtmlResource, IBox, ICurrentBox, \
#     ITopBox, td, build_get_class, path_to_build, path_to_step, map_branches
from buildbot.status.web.base import build_get_class

# set grid_css to the full pathname of the css file
if hasattr(sys, "frozen"):
    # all 'data' files are in the directory of our executable
    here = os.path.dirname(sys.executable)
    grid_css = os.path.abspath(os.path.join(here, "grid.css"))
else:
    # running from source; look for a sibling to __file__
    up = os.path.dirname
    grid_css = os.path.abspath(os.path.join(up(__file__), "grid.css"))

class ANYBRANCH: pass # a flag value, used below

class GridStatusMixin(object):
    def getTitle(self, request):
        status = self.getStatus(request)
        p = status.getProjectName()
        if p:
            return "BuildBot: %s" % p
        else:
            return "BuildBot"

    def getChangemaster(self, request):
        # TODO: this wants to go away, access it through IStatus
        return request.site.buildbot_service.getChangeSvc()

    # handle reloads through an http header
    # TODO: send this as a real header, rather than a tag
    def get_reload_time(self, request):
        if "reload" in request.args:
            try:
                reload_time = int(request.args["reload"][0])
                return max(reload_time, 15)
            except ValueError:
                pass
        return None

    def head(self, request):
        head = ''
        reload_time = self.get_reload_time(request)
        if reload_time is not None:
            head += '<meta http-equiv="refresh" content="%d">\n' % reload_time
        return head


    def build_cxt(self, request, build):
        if not build:
            return {}

        if build.isFinished():
            # get the text and annotate the first line with a link
            text = build.getText()
            if not text: text = [ "(no information)" ]
            if text == [ "build", "successful" ]: text = [ "OK" ]
        else:
            text = [ 'building' ]

        name = build.getBuilder().getName()
        number = build.getNumber()

        cxt = {}
        cxt['name'] = name
        cxt['url'] = "builders/%s/builds/%d" % (name, number)
        cxt['text'] = text
        cxt['class'] = build_get_class(build)
        return cxt

    def builder_cxt(self, request, builder):
        state, builds = builder.getState()

        # look for upcoming builds. We say the state is "waiting" if the
        # builder is otherwise idle and there is a scheduler which tells us a
        # build will be performed some time in the near future. TODO: this
        # functionality used to be in BuilderStatus.. maybe this code should
        # be merged back into it.
        upcoming = []
        builderName = builder.getName()
        for s in self.getStatus(request).getSchedulers():
            if builderName in s.listBuilderNames():
                upcoming.extend(s.getPendingBuildTimes())
        if state == "idle" and upcoming:
            state = "waiting"

        # TODO: for now, this pending/upcoming stuff is in the "current
        # activity" box, but really it should go into a "next activity" row
        # instead. The only times it should show up in "current activity" is
        # when the builder is otherwise idle.

        cxt = { 'url': urllib.quote(builder.getName(), safe=''),
                'name': builder.getName(),
                'state': state,
                'n_pending': len(builder.getPendingBuilds()) }

        return cxt

    def getSourceStampKey(self, ss):
        """Given two source stamps, we want to assign them to the same row if
        they are the same version of code, even if they differ in minor detail.

        This function returns an appropriate comparison key for that.
        """
        return (ss.branch, ss.revision, ss.patch)

    def getRecentSourcestamps(self, status, numBuilds, categories, branch):
        """
        get a list of the most recent NUMBUILDS SourceStamp tuples, sorted
        by the earliest start we've seen for them
        """
        # TODO: use baseweb's getLastNBuilds?
        sourcestamps = { } # { ss-tuple : earliest time }
        for bn in status.getBuilderNames():
            builder = status.getBuilder(bn)
            if categories and builder.category not in categories:
                continue
            build = builder.getBuild(-1)
            while build:
                ss = build.getSourceStamp(absolute=True)
                start = build.getTimes()[0]
                build = build.getPreviousBuild()

                # skip un-started builds
                if not start: continue

                # skip non-matching branches
                if branch != ANYBRANCH and ss.branch != branch: continue

                key= self.getSourceStampKey(ss)
                if key not in sourcestamps or sourcestamps[key][1] > start:
                    sourcestamps[key] = (ss, start)

        # now sort those and take the NUMBUILDS most recent
        sourcestamps = sourcestamps.values()
        sourcestamps.sort(lambda x, y: cmp(x[1], y[1]))
        sourcestamps = map(lambda tup : tup[0], sourcestamps)
        sourcestamps = sourcestamps[-numBuilds:]

        return sourcestamps

class GridStatusResource(HtmlResource, GridStatusMixin):
    # TODO: docs
    status = None
    control = None
    changemaster = None

    def __init__(self, allowForce=True, css=None):
        HtmlResource.__init__(self)

        self.allowForce = allowForce
        self.css = css or grid_css


    def body(self, request):
        """This method builds the regular grid display.
        That is, build stamps across the top, build hosts down the left side
        """

        # get url parameters
        numBuilds = int(request.args.get("width", [5])[0])
        categories = request.args.get("category", [])
        branch = request.args.get("branch", [ANYBRANCH])[0]
        if branch == 'trunk': branch = None

        # and the data we want to render
        status = self.getStatus(request)
        stamps = self.getRecentSourcestamps(status, numBuilds, categories, branch)

        cxt = {'project_url': status.getProjectURL(),
               'project_name': status.getProjectName(),
               'categories': categories,
               'branch': branch,
               'ANYBRANCH': ANYBRANCH,
               'stamps': stamps,
              }  

        
        sortedBuilderNames = status.getBuilderNames()[:]
        sortedBuilderNames.sort()
        
        cxt['builders'] = []

        for bn in sortedBuilderNames:
            builds = [None] * len(stamps)

            builder = status.getBuilder(bn)
            if categories and builder.category not in categories:
                continue

            build = builder.getBuild(-1)
            while build and None in builds:
                ss = build.getSourceStamp(absolute=True)
                key= self.getSourceStampKey(ss)
                for i in range(len(stamps)):
                    if key == self.getSourceStampKey(stamps[i]) and builds[i] is None:
                        builds[i] = build
                build = build.getPreviousBuild()

            b = self.builder_cxt(request, builder)
            b['builds'] = []
            for build in builds:
<<<<<<< HEAD
                b['builds'].append(self.build_cxt(request, build))

            cxt['builders'].append(b)

        template = request.site.buildbot_service.templates.get_template("grid.html")
        data = template.render(**cxt)
        data += self.footer(request)        
=======
                data += self.build_td(request, build)
            data += '</tr>\n'

        data += '</table>\n'

        data += self.footer(status, request)
>>>>>>> 676b0c38
        return data

class TransposedGridStatusResource(HtmlResource, GridStatusMixin):
    # TODO: docs
    status = None
    control = None
    changemaster = None

    def __init__(self, allowForce=True, css=None):
        HtmlResource.__init__(self)

        self.allowForce = allowForce
        self.css = css or grid_css


    def body(self, request):
        """This method builds the transposed grid display.
        That is, build hosts across the top, build stamps down the left side
        """

        # get url parameters
        numBuilds = int(request.args.get("length", [5])[0])
        categories = request.args.get("category", [])
        branch = request.args.get("branch", [ANYBRANCH])[0]
        if branch == 'trunk': branch = None

        # and the data we want to render
        status = self.getStatus(request)
        stamps = self.getRecentSourcestamps(status, numBuilds, categories, branch)

        cxt = {'project_url': status.getProjectURL(),
               'project_name': status.getProjectName(),
               'categories': categories,
               'branch': branch,
               'ANYBRANCH': ANYBRANCH,
               'stamps': stamps,
              }          

        sortedBuilderNames = status.getBuilderNames()[:]
        sortedBuilderNames.sort()
        
        cxt['sorted_builder_names'] = sortedBuilderNames
        cxt['builder_builds'] = builder_builds = []
        cxt['builders'] = builders = []
        cxt['range'] = range(len(stamps))
        
        for bn in sortedBuilderNames:
            builds = [None] * len(stamps)

            builder = status.getBuilder(bn)
            if categories and builder.category not in categories:
                continue

            build = builder.getBuild(-1)
            while build and None in builds:
                ss = build.getSourceStamp(absolute=True)
                key = self.getSourceStampKey(ss)
                for i in range(len(stamps)):
                    if key == self.getSourceStampKey(stamps[i]) and builds[i] is None:
                        builds[i] = build
                build = build.getPreviousBuild()

<<<<<<< HEAD
            builders.append(self.builder_cxt(request, builder))
            builder_builds.append(map(lambda b: self.build_cxt(request, b), builds))

        template = request.site.buildbot_service.templates.get_template('grid_transposed.html')
        data = template.render(**cxt)
        data += self.footer(request)        
=======
            data += self.builder_td(request, builder)
            builder_builds.append(builds)

        data += '</tr>\n'

        for i in range(len(stamps)):
            data += '<tr>\n'
            data += self.stamp_td(stamps[i])
            for builds in builder_builds:
                data += self.build_td(request, builds[i])
            data += '</tr>\n'

        data += '</table>\n'

        data += self.footer(status, request)
>>>>>>> 676b0c38
        return data
<|MERGE_RESOLUTION|>--- conflicted
+++ resolved
@@ -210,22 +210,11 @@
             b = self.builder_cxt(request, builder)
             b['builds'] = []
             for build in builds:
-<<<<<<< HEAD
                 b['builds'].append(self.build_cxt(request, build))
-
             cxt['builders'].append(b)
-
         template = request.site.buildbot_service.templates.get_template("grid.html")
         data = template.render(**cxt)
         data += self.footer(request)        
-=======
-                data += self.build_td(request, build)
-            data += '</tr>\n'
-
-        data += '</table>\n'
-
-        data += self.footer(status, request)
->>>>>>> 676b0c38
         return data
 
 class TransposedGridStatusResource(HtmlResource, GridStatusMixin):
@@ -288,28 +277,10 @@
                         builds[i] = build
                 build = build.getPreviousBuild()
 
-<<<<<<< HEAD
             builders.append(self.builder_cxt(request, builder))
             builder_builds.append(map(lambda b: self.build_cxt(request, b), builds))
 
         template = request.site.buildbot_service.templates.get_template('grid_transposed.html')
         data = template.render(**cxt)
         data += self.footer(request)        
-=======
-            data += self.builder_td(request, builder)
-            builder_builds.append(builds)
-
-        data += '</tr>\n'
-
-        for i in range(len(stamps)):
-            data += '<tr>\n'
-            data += self.stamp_td(stamps[i])
-            for builds in builder_builds:
-                data += self.build_td(request, builds[i])
-            data += '</tr>\n'
-
-        data += '</table>\n'
-
-        data += self.footer(status, request)
->>>>>>> 676b0c38
         return data
